name: asapdiscovery
channels:
  - openeye
  - conda-forge
dependencies:
  # Base depends
  - pip
  - python >=3.10,<3.11

  # Testing
  - pytest
  - pytest-cov
  - pytest-xdist
  - codecov
  - pytest-console-scripts
  - pytest-timeout
  - requests-mock
  - mock

  # cli
  - click

  # Others
  - appdirs
  - mdanalysis
  - openff-toolkit
  - openff-forcefields >=2024.04.0
  - openeye-toolkits <2023.2.3
  - openmmforcefields >= 0.13.0
  - pandas
  - pebble
  - pydantic >=1.10.8,<2.0.0a0
  - rdkit
  - seaborn
  - panel
  - plotmol
  - semver
  - mafft
  - scipy >=1.13.1

  # data
  - requests
  - boto3
  - moto
  - flask
  - flask-cors
  - typing-extensions
  - biopython
  - ase
  - validators
  - pyyaml
  - sigfig
  - multimethod

  # ml
  - pytorch
  - pytorch_geometric >=2.5.0
  - pytorch_cluster
  - pytorch_scatter
  - pytorch_sparse
  - numpy
  - h5py
  - e3nn
  - dgl <=2.0.0
  - dgllife
  - pooch
  - mtenn =0.5.2
  - wandb

  # md
  - openmm
  - openmmforcefields
  - mdtraj
  - openff-toolkit
  - cudatoolkit

  # execution
  - distributed
  - dask
  - dask-jobqueue
  - dask-cuda
  - netifaces

  # viz
  - imageio
  - pymol-open-source
  - gifsicle
  - plip
  - plotly
  - dash
  - pygifsicle
  - airium
  - logomaker

  # simulation
<<<<<<< HEAD
  - openfe =>1.0.1
  - gufe =>1.0.0
=======
  - openfe >=1.0.1
  - gufe >=1.0.0
>>>>>>> a0d7cbdf
  - httpx
  - perses >=0.10.2
  - kartograf
  - rich
  - alchemiscale-client
  - cinnabar >=0.4.1<|MERGE_RESOLUTION|>--- conflicted
+++ resolved
@@ -93,13 +93,8 @@
   - logomaker
 
   # simulation
-<<<<<<< HEAD
-  - openfe =>1.0.1
-  - gufe =>1.0.0
-=======
   - openfe >=1.0.1
   - gufe >=1.0.0
->>>>>>> a0d7cbdf
   - httpx
   - perses >=0.10.2
   - kartograf
