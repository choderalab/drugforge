import json
from glob import glob
from pathlib import Path

import click
import pydantic
import torch
from asapdiscovery.data.util.utils import MOONSHOT_CDD_ID_REGEX, MPRO_ID_REGEX
from asapdiscovery.ml.cli_args import (
    ds_cache_overwrite,
    ds_config_cache_overwrite,
    ds_split_args,
    e3nn_args,
    es_args,
    gat_args,
    graph_ds_args,
    grouped,
    loss_args,
    model_config_cache,
    model_rand_seed,
    model_tag,
    mtenn_args,
    optim_args,
    output_dir,
    overwrite_args,
    s3_args,
    save_weights,
    schnet_args,
    struct_ds_args,
    trainer_args,
    trainer_config_cache,
    visnet_args,
    wandb_args,
    weights_path,
)
from asapdiscovery.ml.cli_sweep import sweep
from asapdiscovery.ml.config import (
    DatasetConfig,
    DatasetSplitterType,
    EarlyStoppingType,
    OptimizerType,
)
from asapdiscovery.ml.trainer import Trainer
from mtenn.config import CombinationConfig, ModelType, ReadoutConfig, StrategyConfig


@click.group()
def ml():
    """Tools to build and train ML models and run inference."""
    pass


# Functions for just building a Trainer and then dumping it
@click.group()
def build():
    pass


# Function for training using an already built Trainer
@ml.command()
def train():
    pass


# Functions for building a Trainer and subsequently training the model
@click.group(name="build-and-train")
def build_and_train():
    pass


# Functions for just building a Dataset and DatasetConfig
@click.group(name="build-dataset")
def build_ds():
    pass


ml.add_command(build)
ml.add_command(build_and_train)
ml.add_command(build_ds)
ml.add_command(sweep)


@build.command(name="gat")
@output_dir
@save_weights
@weights_path
@trainer_config_cache
@optim_args
@wandb_args
@model_config_cache
@model_rand_seed
@model_tag
@mtenn_args
@gat_args
@es_args
@graph_ds_args
@ds_split_args
@loss_args
@trainer_args
@overwrite_args
@s3_args
def build_gat(
    output_dir: Path | None = None,
    save_weights: str | None = None,
    weights_path: Path | None = None,
    trainer_config_cache: Path | None = None,
    optimizer_type: OptimizerType | None = None,
    lr: float | None = None,
    weight_decay: float | None = None,
    momentum: float | None = None,
    dampening: float | None = None,
    b1: float | None = None,
    b2: float | None = None,
    eps: float | None = None,
    rho: float | None = None,
    optimizer_config_cache: Path | None = None,
    use_wandb: bool | None = None,
    wandb_project: str | None = None,
    wandb_name: str | None = None,
    extra_config: list[str] | None = None,
    grouped: bool | None = None,
    strategy: StrategyConfig | None = None,
    pred_readout: ReadoutConfig | None = None,
    combination: CombinationConfig | None = None,
    comb_readout: ReadoutConfig | None = None,
    max_comb_neg: bool | None = None,
    max_comb_scale: float | None = None,
    pred_substrate: float | None = None,
    pred_km: float | None = None,
    comb_substrate: float | None = None,
    comb_km: float | None = None,
    model_config_cache: Path | None = None,
    model_rand_seed: int | None = None,
    model_tag: str | None = None,
    in_feats: int | None = None,
    num_layers: int | None = None,
    hidden_feats: str | None = None,
    num_heads: str | None = None,
    feat_drops: str | None = None,
    attn_drops: str | None = None,
    alphas: str | None = None,
    residuals: str | None = None,
    agg_modes: str | None = None,
    biases: str | None = None,
    allow_zero_in_degree: bool | None = None,
    es_type: EarlyStoppingType | None = None,
    es_patience: int | None = None,
    es_n_check: int | None = None,
    es_divergence: float | None = None,
    es_burnin: int | None = None,
    es_config_cache: Path | None = None,
    exp_file: Path | None = None,
    ds_cache: Path | None = None,
    ds_config_cache: Path | None = None,
    ds_split_type: DatasetSplitterType | None = None,
    train_frac: float | None = None,
    val_frac: float | None = None,
    test_frac: float | None = None,
    enforce_one: bool | None = None,
    ds_rand_seed: int | None = None,
    ds_split_config_cache: Path | None = None,
    loss: tuple[str] = (),
    loss_weights: tuple[float] = (),
    eval_loss_weights: tuple[float] = (),
    auto_init: bool | None = None,
    start_epoch: int | None = None,
    n_epochs: int | None = None,
    batch_size: int | None = None,
    target_prop: str | None = None,
    cont: bool | None = None,
    loss_dict: dict | None = None,
    device: torch.device | None = None,
    data_aug: tuple[str] = (),
    overwrite_trainer_config_cache: bool = False,
    overwrite_optimizer_config_cache: bool = False,
    overwrite_model_config_cache: bool = False,
    overwrite_es_config_cache: bool = False,
    overwrite_ds_config_cache: bool = False,
    overwrite_ds_cache: bool = False,
    overwrite_ds_split_config_cache: bool = False,
<<<<<<< HEAD
=======
    overwrite_loss_config_cache: bool = False,
    s3_path: str | None = None,
    upload_to_s3: bool | None = None,
>>>>>>> 0a9b6b7a
):
    # Build each dict and pass to Trainer
    optim_config = {
        "cache": optimizer_config_cache,
        "overwrite_cache": overwrite_optimizer_config_cache,
        "optimizer_type": optimizer_type,
        "lr": lr,
        "weight_decay": weight_decay,
        "momentum": momentum,
        "dampening": dampening,
        "b1": b1,
        "b2": b2,
        "eps": eps,
        "rho": rho,
    }
    model_config = {
        "cache": model_config_cache,
        "overwrite_cache": overwrite_model_config_cache,
        "model_type": ModelType.GAT,
        "rand_seed": model_rand_seed,
        "weights_path": weights_path,
        "grouped": grouped,
        "strategy": strategy,
        "pred_readout": pred_readout,
        "combination": combination,
        "comb_readout": comb_readout,
        "max_comb_neg": max_comb_neg,
        "max_comb_scale": max_comb_scale,
        "pred_substrate": pred_substrate,
        "pred_km": pred_km,
        "comb_substrate": comb_substrate,
        "comb_km": comb_km,
        "in_feats": in_feats,
        "num_layers": num_layers,
        "hidden_feats": hidden_feats,
        "num_heads": num_heads,
        "feat_drops": feat_drops,
        "attn_drops": attn_drops,
        "alphas": alphas,
        "residuals": residuals,
        "agg_modes": agg_modes,
        "biases": biases,
        "allow_zero_in_degree": allow_zero_in_degree,
    }
    es_config = {
        "cache": es_config_cache,
        "overwrite_cache": overwrite_es_config_cache,
        "es_type": es_type,
        "patience": es_patience,
        "n_check": es_n_check,
        "divergence": es_divergence,
        "burnin": es_burnin,
    }
    ds_config = {
        "cache": ds_config_cache,
        "overwrite_cache": overwrite_ds_config_cache,
        "exp_file": exp_file,
        "is_structural": False,
        "cache_file": ds_cache,
        "overwrite": overwrite_ds_cache,
    }

    ds_splitter_config = {
        "cache": ds_split_config_cache,
        "overwrite_cache": overwrite_ds_split_config_cache,
        "split_type": ds_split_type,
        "grouped": grouped,
        "train_frac": train_frac,
        "val_frac": val_frac,
        "test_frac": test_frac,
        "enforce_one": enforce_one,
        "rand_seed": ds_rand_seed,
    }
    loss_configs = [
        {kv.split(":")[0]: kv.split(":")[1] for kv in loss_str.split(",")}
        for loss_str in loss
    ]
    data_aug_configs = [
        {kv.split(":")[0]: kv.split(":")[1] for kv in aug_str.split(",")}
        for aug_str in data_aug
    ]

    # Parse loss_dict
    if loss_dict:
        loss_dict = json.loads(loss_dict.read_text())

    # Gather all the configs
    trainer_kwargs = {
        "optimizer_config": optim_config,
        "model_config": model_config,
        "es_config": es_config,
        "ds_config": ds_config,
        "ds_splitter_config": ds_splitter_config,
        "loss_configs": loss_configs,
        "loss_weights": loss_weights,
        "eval_loss_weights": eval_loss_weights,
        "data_aug_configs": data_aug_configs,
        "auto_init": auto_init,
        "start_epoch": start_epoch,
        "n_epochs": n_epochs,
        "batch_size": batch_size,
        "target_props": target_prop,
        "cont": cont,
        "loss_dict": loss_dict,
        "device": device,
        "output_dir": output_dir,
        "save_weights": save_weights,
        "use_wandb": use_wandb,
        "wandb_project": wandb_project,
        "wandb_name": wandb_name,
        "extra_config": Trainer.parse_extra_config(extra_config),
        "s3_path": s3_path,
        "upload_to_s3": upload_to_s3,
        "model_tag": model_tag,
    }

    _build_trainer(trainer_kwargs, trainer_config_cache, overwrite_trainer_config_cache)


@build.command(name="schnet")
@output_dir
@save_weights
@weights_path
@trainer_config_cache
@optim_args
@model_config_cache
@model_rand_seed
@model_tag
@wandb_args
@mtenn_args
@schnet_args
@es_args
@graph_ds_args
@struct_ds_args
@ds_split_args
@loss_args
@trainer_args
@overwrite_args
def build_schnet(
    output_dir: Path | None = None,
    save_weights: str | None = None,
    weights_path: Path | None = None,
    trainer_config_cache: Path | None = None,
    optimizer_type: OptimizerType | None = None,
    lr: float | None = None,
    weight_decay: float | None = None,
    momentum: float | None = None,
    dampening: float | None = None,
    b1: float | None = None,
    b2: float | None = None,
    eps: float | None = None,
    rho: float | None = None,
    optimizer_config_cache: Path | None = None,
    use_wandb: bool | None = None,
    wandb_project: str | None = None,
    wandb_name: str | None = None,
    extra_config: list[str] | None = None,
    grouped: bool | None = None,
    strategy: StrategyConfig | None = None,
    pred_readout: ReadoutConfig | None = None,
    combination: CombinationConfig | None = None,
    comb_readout: ReadoutConfig | None = None,
    max_comb_neg: bool | None = None,
    max_comb_scale: float | None = None,
    pred_substrate: float | None = None,
    pred_km: float | None = None,
    comb_substrate: float | None = None,
    comb_km: float | None = None,
    model_config_cache: Path | None = None,
    model_rand_seed: int | None = None,
    model_tag: str | None = None,
    hidden_channels: int | None = None,
    num_filters: int | None = None,
    num_interactions: int | None = None,
    num_gaussians: int | None = None,
    cutoff: float | None = None,
    max_num_neighbors: int | None = None,
    readout: str | None = None,
    dipole: bool | None = None,
    mean: float | None = None,
    std: float | None = None,
    es_type: EarlyStoppingType | None = None,
    es_patience: int | None = None,
    es_n_check: int | None = None,
    es_divergence: float | None = None,
    es_burnin: int | None = None,
    es_config_cache: Path | None = None,
    exp_file: Path | None = None,
    ds_cache: Path | None = None,
    ds_config_cache: Path | None = None,
    structures: str | None = None,
    xtal_regex: str = MPRO_ID_REGEX,
    cpd_regex: str = MOONSHOT_CDD_ID_REGEX,
    ds_split_type: DatasetSplitterType | None = None,
    train_frac: float | None = None,
    val_frac: float | None = None,
    test_frac: float | None = None,
    enforce_one: bool | None = None,
    ds_rand_seed: int | None = None,
    ds_split_config_cache: Path | None = None,
    loss: tuple[str] = (),
    loss_weights: tuple[float] = (),
    eval_loss_weights: tuple[float] = (),
    auto_init: bool | None = None,
    start_epoch: int | None = None,
    n_epochs: int | None = None,
    batch_size: int | None = None,
    target_prop: str | None = None,
    cont: bool | None = None,
    loss_dict: dict | None = None,
    device: torch.device | None = None,
    data_aug: tuple[str] = (),
    overwrite_trainer_config_cache: bool = False,
    overwrite_optimizer_config_cache: bool = False,
    overwrite_model_config_cache: bool = False,
    overwrite_es_config_cache: bool = False,
    overwrite_ds_config_cache: bool = False,
    overwrite_ds_cache: bool = False,
    overwrite_ds_split_config_cache: bool = False,
<<<<<<< HEAD
=======
    overwrite_loss_config_cache: bool = False,
    s3_path: str | None = None,
    upload_to_s3: bool | None = None,
>>>>>>> 0a9b6b7a
):
    # Build each dict and pass to Trainer
    optim_config = {
        "cache": optimizer_config_cache,
        "overwrite_cache": overwrite_optimizer_config_cache,
        "optimizer_type": optimizer_type,
        "lr": lr,
        "weight_decay": weight_decay,
        "momentum": momentum,
        "dampening": dampening,
        "b1": b1,
        "b2": b2,
        "eps": eps,
        "rho": rho,
    }
    model_config = {
        "cache": model_config_cache,
        "overwrite_cache": overwrite_model_config_cache,
        "model_type": ModelType.schnet,
        "rand_seed": model_rand_seed,
        "weights_path": weights_path,
        "grouped": grouped,
        "strategy": strategy,
        "pred_readout": pred_readout,
        "combination": combination,
        "comb_readout": comb_readout,
        "max_comb_neg": max_comb_neg,
        "max_comb_scale": max_comb_scale,
        "pred_substrate": pred_substrate,
        "pred_km": pred_km,
        "comb_substrate": comb_substrate,
        "comb_km": comb_km,
        "hidden_channels": hidden_channels,
        "num_filters": num_filters,
        "num_interactions": num_interactions,
        "num_gaussians": num_gaussians,
        "cutoff": cutoff,
        "max_num_neighbors": max_num_neighbors,
        "readout": readout,
        "dipole": dipole,
        "mean": mean,
        "std": std,
    }
    es_config = {
        "cache": es_config_cache,
        "overwrite_cache": overwrite_es_config_cache,
        "es_type": es_type,
        "patience": es_patience,
        "n_check": es_n_check,
        "divergence": es_divergence,
        "burnin": es_burnin,
    }
    ds_config = {
        "cache": ds_config_cache,
        "overwrite_cache": overwrite_ds_config_cache,
        "exp_file": exp_file,
        "is_structural": True,
        "structures": structures,
        "xtal_regex": xtal_regex,
        "cpd_regex": cpd_regex,
        "cache_file": ds_cache,
        "overwrite": overwrite_ds_cache,
        "grouped": grouped,
        "for_e3nn": False,
    }

    ds_splitter_config = {
        "cache": ds_split_config_cache,
        "overwrite_cache": overwrite_ds_split_config_cache,
        "split_type": ds_split_type,
        "grouped": grouped,
        "train_frac": train_frac,
        "val_frac": val_frac,
        "test_frac": test_frac,
        "enforce_one": enforce_one,
        "rand_seed": ds_rand_seed,
    }
    loss_configs = [
        {kv.split(":")[0]: kv.split(":")[1] for kv in loss_str.split(",")}
        for loss_str in loss
    ]
    data_aug_configs = [
        {kv.split(":")[0]: kv.split(":")[1] for kv in aug_str.split(",")}
        for aug_str in data_aug
    ]

    # Parse loss_dict
    if loss_dict:
        loss_dict = json.loads(loss_dict.read_text())

    # Gather all the configs
    trainer_kwargs = {
        "optimizer_config": optim_config,
        "model_config": model_config,
        "es_config": es_config,
        "ds_config": ds_config,
        "ds_splitter_config": ds_splitter_config,
        "loss_configs": loss_configs,
        "loss_weights": loss_weights,
        "eval_loss_weights": eval_loss_weights,
        "data_aug_configs": data_aug_configs,
        "auto_init": auto_init,
        "start_epoch": start_epoch,
        "n_epochs": n_epochs,
        "batch_size": batch_size,
        "target_props": target_prop,
        "cont": cont,
        "loss_dict": loss_dict,
        "device": device,
        "output_dir": output_dir,
        "save_weights": save_weights,
        "use_wandb": use_wandb,
        "wandb_project": wandb_project,
        "wandb_name": wandb_name,
        "extra_config": Trainer.parse_extra_config(extra_config),
        "s3_path": s3_path,
        "upload_to_s3": upload_to_s3,
        "model_tag": model_tag,
    }

    _build_trainer(trainer_kwargs, trainer_config_cache, overwrite_trainer_config_cache)


@build.command(name="e3nn")
@output_dir
@save_weights
@weights_path
@trainer_config_cache
@optim_args
@model_config_cache
@model_rand_seed
@model_tag
@wandb_args
@mtenn_args
@e3nn_args
@es_args
@graph_ds_args
@struct_ds_args
@ds_split_args
@loss_args
@trainer_args
@overwrite_args
@s3_args
def build_e3nn(
    output_dir: Path | None = None,
    save_weights: str | None = None,
    weights_path: Path | None = None,
    trainer_config_cache: Path | None = None,
    optimizer_type: OptimizerType | None = None,
    lr: float | None = None,
    weight_decay: float | None = None,
    momentum: float | None = None,
    dampening: float | None = None,
    b1: float | None = None,
    b2: float | None = None,
    eps: float | None = None,
    rho: float | None = None,
    optimizer_config_cache: Path | None = None,
    use_wandb: bool | None = None,
    wandb_project: str | None = None,
    wandb_name: str | None = None,
    extra_config: list[str] | None = None,
    grouped: bool | None = None,
    strategy: StrategyConfig | None = None,
    pred_readout: ReadoutConfig | None = None,
    combination: CombinationConfig | None = None,
    comb_readout: ReadoutConfig | None = None,
    max_comb_neg: bool | None = None,
    max_comb_scale: float | None = None,
    pred_substrate: float | None = None,
    pred_km: float | None = None,
    comb_substrate: float | None = None,
    comb_km: float | None = None,
    model_config_cache: Path | None = None,
    model_rand_seed: int | None = None,
    model_tag: str | None = None,
    num_atom_types: int | None = None,
    irreps_hidden: str | None = None,
    lig: bool | None = None,
    irreps_edge_attr: int | None = None,
    num_layers: int | None = None,
    neighbor_dist: float | None = None,
    num_basis: int | None = None,
    num_radial_layers: int | None = None,
    num_radial_neurons: int | None = None,
    num_neighbors: float | None = None,
    num_nodes: float | None = None,
    es_type: EarlyStoppingType | None = None,
    es_patience: int | None = None,
    es_n_check: int | None = None,
    es_divergence: float | None = None,
    es_burnin: int | None = None,
    es_config_cache: Path | None = None,
    exp_file: Path | None = None,
    ds_cache: Path | None = None,
    ds_config_cache: Path | None = None,
    structures: str | None = None,
    xtal_regex: str = MPRO_ID_REGEX,
    cpd_regex: str = MOONSHOT_CDD_ID_REGEX,
    ds_split_type: DatasetSplitterType | None = None,
    train_frac: float | None = None,
    val_frac: float | None = None,
    test_frac: float | None = None,
    enforce_one: bool | None = None,
    ds_rand_seed: int | None = None,
    ds_split_config_cache: Path | None = None,
    loss: tuple[str] = (),
    loss_weights: tuple[float] = (),
    eval_loss_weights: tuple[float] = (),
    auto_init: bool | None = None,
    start_epoch: int | None = None,
    n_epochs: int | None = None,
    batch_size: int | None = None,
    target_prop: str | None = None,
    cont: bool | None = None,
    loss_dict: dict | None = None,
    device: torch.device | None = None,
    data_aug: tuple[str] = (),
    overwrite_trainer_config_cache: bool = False,
    overwrite_optimizer_config_cache: bool = False,
    overwrite_model_config_cache: bool = False,
    overwrite_es_config_cache: bool = False,
    overwrite_ds_config_cache: bool = False,
    overwrite_ds_cache: bool = False,
    overwrite_ds_split_config_cache: bool = False,
<<<<<<< HEAD
=======
    overwrite_loss_config_cache: bool = False,
    s3_path: str | None = None,
    upload_to_s3: bool | None = None,
>>>>>>> 0a9b6b7a
):
    # Build each dict and pass to Trainer
    optim_config = {
        "cache": optimizer_config_cache,
        "overwrite_cache": overwrite_optimizer_config_cache,
        "optimizer_type": optimizer_type,
        "lr": lr,
        "weight_decay": weight_decay,
        "momentum": momentum,
        "dampening": dampening,
        "b1": b1,
        "b2": b2,
        "eps": eps,
        "rho": rho,
    }
    model_config = {
        "cache": model_config_cache,
        "overwrite_cache": overwrite_model_config_cache,
        "model_type": ModelType.e3nn,
        "rand_seed": model_rand_seed,
        "weights_path": weights_path,
        "grouped": grouped,
        "strategy": strategy,
        "pred_readout": pred_readout,
        "combination": combination,
        "comb_readout": comb_readout,
        "max_comb_neg": max_comb_neg,
        "max_comb_scale": max_comb_scale,
        "pred_substrate": pred_substrate,
        "pred_km": pred_km,
        "comb_substrate": comb_substrate,
        "comb_km": comb_km,
        "num_atom_types": num_atom_types,
        "irreps_hidden": irreps_hidden,
        "lig": lig,
        "irreps_edge_attr": irreps_edge_attr,
        "num_layers": num_layers,
        "neighbor_dist": neighbor_dist,
        "num_basis": num_basis,
        "num_radial_layers": num_radial_layers,
        "num_radial_neurons": num_radial_neurons,
        "num_neighbors": num_neighbors,
        "num_nodes": num_nodes,
    }
    es_config = {
        "cache": es_config_cache,
        "overwrite_cache": overwrite_es_config_cache,
        "es_type": es_type,
        "patience": es_patience,
        "n_check": es_n_check,
        "divergence": es_divergence,
        "burnin": es_burnin,
    }
    ds_config = {
        "cache": ds_config_cache,
        "overwrite_cache": overwrite_ds_config_cache,
        "exp_file": exp_file,
        "is_structural": True,
        "structures": structures,
        "xtal_regex": xtal_regex,
        "cpd_regex": cpd_regex,
        "cache_file": ds_cache,
        "overwrite": overwrite_ds_cache,
        "grouped": grouped,
        "for_e3nn": True,
    }

    ds_splitter_config = {
        "cache": ds_split_config_cache,
        "overwrite_cache": overwrite_ds_split_config_cache,
        "split_type": ds_split_type,
        "grouped": grouped,
        "train_frac": train_frac,
        "val_frac": val_frac,
        "test_frac": test_frac,
        "enforce_one": enforce_one,
        "rand_seed": ds_rand_seed,
    }
    loss_configs = [
        {kv.split(":")[0]: kv.split(":")[1] for kv in loss_str.split(",")}
        for loss_str in loss
    ]
    data_aug_configs = [
        {kv.split(":")[0]: kv.split(":")[1] for kv in aug_str.split(",")}
        for aug_str in data_aug
    ]

    # Parse loss_dict
    if loss_dict:
        loss_dict = json.loads(loss_dict.read_text())

    # Gather all the configs
    trainer_kwargs = {
        "optimizer_config": optim_config,
        "model_config": model_config,
        "es_config": es_config,
        "ds_config": ds_config,
        "ds_splitter_config": ds_splitter_config,
        "loss_configs": loss_configs,
        "loss_weights": loss_weights,
        "eval_loss_weights": eval_loss_weights,
        "data_aug_configs": data_aug_configs,
        "auto_init": auto_init,
        "start_epoch": start_epoch,
        "n_epochs": n_epochs,
        "batch_size": batch_size,
        "target_props": target_prop,
        "cont": cont,
        "loss_dict": loss_dict,
        "device": device,
        "output_dir": output_dir,
        "save_weights": save_weights,
        "use_wandb": use_wandb,
        "wandb_project": wandb_project,
        "wandb_name": wandb_name,
        "extra_config": Trainer.parse_extra_config(extra_config),
        "s3_path": s3_path,
        "upload_to_s3": upload_to_s3,
        "model_tag": model_tag,
    }

    _build_trainer(trainer_kwargs, trainer_config_cache, overwrite_trainer_config_cache)


@build.command(name="visnet")
@output_dir
@save_weights
@trainer_config_cache
@optim_args
@model_config_cache
@model_rand_seed
@model_tag
@wandb_args
@mtenn_args
@visnet_args
@es_args
@graph_ds_args
@struct_ds_args
@ds_split_args
@loss_args
@trainer_args
@overwrite_args
@s3_args
def build_visnet(
    output_dir: Path | None = None,
    save_weights: str | None = None,
    trainer_config_cache: Path | None = None,
    optimizer_type: OptimizerType | None = None,
    lr: float | None = None,
    weight_decay: float | None = None,
    momentum: float | None = None,
    dampening: float | None = None,
    b1: float | None = None,
    b2: float | None = None,
    eps: float | None = None,
    rho: float | None = None,
    optimizer_config_cache: Path | None = None,
    use_wandb: bool | None = None,
    wandb_project: str | None = None,
    wandb_name: str | None = None,
    extra_config: list[str] | None = None,
    grouped: bool | None = None,
    strategy: StrategyConfig | None = None,
    pred_readout: ReadoutConfig | None = None,
    combination: CombinationConfig | None = None,
    comb_readout: ReadoutConfig | None = None,
    max_comb_neg: bool | None = None,
    max_comb_scale: float | None = None,
    pred_substrate: float | None = None,
    pred_km: float | None = None,
    comb_substrate: float | None = None,
    comb_km: float | None = None,
    model_config_cache: Path | None = None,
    model_rand_seed: int | None = None,
    model_tag: str | None = None,
    lmax: int | None = None,
    vecnorm_type: str | None = None,
    trainable_vecnorm: bool | None = None,
    num_heads: int | None = None,
    num_layers: int | None = None,
    hidden_channels: int | None = None,
    num_rbf: int | None = None,
    trainable_rbf: bool | None = None,
    max_z: int | None = None,
    cutoff: float | None = None,
    max_num_neighbors: int | None = None,
    vertex: bool | None = None,
    reduce_op: str | None = None,
    mean: float | None = None,
    std: float | None = None,
    derivative: bool | None = None,
    es_type: EarlyStoppingType | None = None,
    es_patience: int | None = None,
    es_n_check: int | None = None,
    es_divergence: float | None = None,
    es_burnin: int | None = None,
    es_config_cache: Path | None = None,
    exp_file: Path | None = None,
    ds_cache: Path | None = None,
    ds_config_cache: Path | None = None,
    structures: str | None = None,
    xtal_regex: str = MPRO_ID_REGEX,
    cpd_regex: str = MOONSHOT_CDD_ID_REGEX,
    ds_split_type: DatasetSplitterType | None = None,
    train_frac: float | None = None,
    val_frac: float | None = None,
    test_frac: float | None = None,
    enforce_one: bool | None = None,
    ds_rand_seed: int | None = None,
    ds_split_config_cache: Path | None = None,
    loss: tuple[str] = (),
    loss_weights: tuple[float] = (),
    eval_loss_weights: tuple[float] = (),
    auto_init: bool | None = None,
    start_epoch: int | None = None,
    n_epochs: int | None = None,
    batch_size: int | None = None,
    target_prop: str | None = None,
    cont: bool | None = None,
    loss_dict: dict | None = None,
    device: torch.device | None = None,
    data_aug: tuple[str] = (),
    overwrite_trainer_config_cache: bool = False,
    overwrite_optimizer_config_cache: bool = False,
    overwrite_model_config_cache: bool = False,
    overwrite_es_config_cache: bool = False,
    overwrite_ds_config_cache: bool = False,
    overwrite_ds_cache: bool = False,
    overwrite_ds_split_config_cache: bool = False,
<<<<<<< HEAD
=======
    overwrite_loss_config_cache: bool = False,
    s3_path: str | None = None,
    upload_to_s3: bool | None = None,
>>>>>>> 0a9b6b7a
):
    # Build each dict and pass to Trainer
    optim_config = {
        "cache": optimizer_config_cache,
        "overwrite_cache": overwrite_optimizer_config_cache,
        "optimizer_type": optimizer_type,
        "lr": lr,
        "weight_decay": weight_decay,
        "momentum": momentum,
        "dampening": dampening,
        "b1": b1,
        "b2": b2,
        "eps": eps,
        "rho": rho,
    }
    model_config = {
        "cache": model_config_cache,
        "overwrite_cache": overwrite_model_config_cache,
        "model_type": ModelType.visnet,
        "rand_seed": model_rand_seed,
        "grouped": grouped,
        "strategy": strategy,
        "pred_readout": pred_readout,
        "combination": combination,
        "comb_readout": comb_readout,
        "max_comb_neg": max_comb_neg,
        "max_comb_scale": max_comb_scale,
        "pred_substrate": pred_substrate,
        "pred_km": pred_km,
        "comb_substrate": comb_substrate,
        "comb_km": comb_km,
        "lmax": lmax,
        "vecnorm_type": vecnorm_type,
        "trainable_vecnorm": trainable_vecnorm,
        "num_heads": num_heads,
        "num_layers": num_layers,
        "hidden_channels": hidden_channels,
        "num_rbf": num_rbf,
        "trainable_rbf": trainable_rbf,
        "max_z": max_z,
        "cutoff": cutoff,
        "max_num_neighbors": max_num_neighbors,
        "vertex": vertex,
        "reduce_op": reduce_op,
        "mean": mean,
        "std": std,
        "derivative": derivative,
    }
    es_config = {
        "cache": es_config_cache,
        "overwrite_cache": overwrite_es_config_cache,
        "es_type": es_type,
        "patience": es_patience,
        "n_check": es_n_check,
        "divergence": es_divergence,
        "burnin": es_burnin,
    }
    ds_config = {
        "cache": ds_config_cache,
        "overwrite_cache": overwrite_ds_config_cache,
        "exp_file": exp_file,
        "is_structural": True,
        "structures": structures,
        "xtal_regex": xtal_regex,
        "cpd_regex": cpd_regex,
        "cache_file": ds_cache,
        "overwrite": overwrite_ds_cache,
        "grouped": grouped,
        "for_e3nn": False,
    }

    ds_splitter_config = {
        "cache": ds_split_config_cache,
        "overwrite_cache": overwrite_ds_split_config_cache,
        "split_type": ds_split_type,
        "train_frac": train_frac,
        "val_frac": val_frac,
        "test_frac": test_frac,
        "enforce_one": enforce_one,
        "rand_seed": ds_rand_seed,
    }
    loss_configs = [
        {kv.split(":")[0]: kv.split(":")[1] for kv in loss_str.split(",")}
        for loss_str in loss
    ]
    data_aug_configs = [
        {kv.split(":")[0]: kv.split(":")[1] for kv in aug_str.split(",")}
        for aug_str in data_aug
    ]

    # Parse loss_dict
    if loss_dict:
        loss_dict = json.loads(loss_dict.read_text())

    # Gather all the configs
    trainer_kwargs = {
        "optimizer_config": optim_config,
        "model_config": model_config,
        "es_config": es_config,
        "ds_config": ds_config,
        "ds_splitter_config": ds_splitter_config,
        "loss_configs": loss_configs,
        "loss_weights": loss_weights,
        "eval_loss_weights": eval_loss_weights,
        "data_aug_configs": data_aug_configs,
        "auto_init": auto_init,
        "start_epoch": start_epoch,
        "n_epochs": n_epochs,
        "batch_size": batch_size,
        "target_props": target_prop,
        "cont": cont,
        "loss_dict": loss_dict,
        "device": device,
        "output_dir": output_dir,
        "save_weights": save_weights,
        "use_wandb": use_wandb,
        "wandb_project": wandb_project,
        "wandb_name": wandb_name,
        "extra_config": Trainer.parse_extra_config(extra_config),
        "s3_path": s3_path,
        "upload_to_s3": upload_to_s3,
        "model_tag": model_tag,
    }

    _build_trainer(trainer_kwargs, trainer_config_cache, overwrite_trainer_config_cache)


@build_and_train.command(name="gat")
@output_dir
@save_weights
@weights_path
@trainer_config_cache
@optim_args
@wandb_args
@model_config_cache
@model_rand_seed
@model_tag
@mtenn_args
@gat_args
@es_args
@graph_ds_args
@ds_split_args
@loss_args
@trainer_args
@overwrite_args
@s3_args
def build_and_train_gat(
    output_dir: Path | None = None,
    save_weights: str | None = None,
    weights_path: Path | None = None,
    trainer_config_cache: Path | None = None,
    optimizer_type: OptimizerType | None = None,
    lr: float | None = None,
    weight_decay: float | None = None,
    momentum: float | None = None,
    dampening: float | None = None,
    b1: float | None = None,
    b2: float | None = None,
    eps: float | None = None,
    rho: float | None = None,
    optimizer_config_cache: Path | None = None,
    use_wandb: bool | None = None,
    wandb_project: str | None = None,
    wandb_name: str | None = None,
    extra_config: list[str] | None = None,
    grouped: bool | None = None,
    strategy: StrategyConfig | None = None,
    pred_readout: ReadoutConfig | None = None,
    combination: CombinationConfig | None = None,
    comb_readout: ReadoutConfig | None = None,
    max_comb_neg: bool | None = None,
    max_comb_scale: float | None = None,
    pred_substrate: float | None = None,
    pred_km: float | None = None,
    comb_substrate: float | None = None,
    comb_km: float | None = None,
    model_config_cache: Path | None = None,
    model_rand_seed: int | None = None,
    model_tag: str | None = None,
    in_feats: int | None = None,
    num_layers: int | None = None,
    hidden_feats: str | None = None,
    num_heads: str | None = None,
    feat_drops: str | None = None,
    attn_drops: str | None = None,
    alphas: str | None = None,
    residuals: str | None = None,
    agg_modes: str | None = None,
    biases: str | None = None,
    allow_zero_in_degree: bool | None = None,
    es_type: EarlyStoppingType | None = None,
    es_patience: int | None = None,
    es_n_check: int | None = None,
    es_divergence: float | None = None,
    es_burnin: int | None = None,
    es_config_cache: Path | None = None,
    exp_file: Path | None = None,
    ds_cache: Path | None = None,
    ds_config_cache: Path | None = None,
    ds_split_type: DatasetSplitterType | None = None,
    train_frac: float | None = None,
    val_frac: float | None = None,
    test_frac: float | None = None,
    enforce_one: bool | None = None,
    ds_rand_seed: int | None = None,
    ds_split_config_cache: Path | None = None,
    loss: tuple[str] = (),
    loss_weights: tuple[float] = (),
    eval_loss_weights: tuple[float] = (),
    auto_init: bool | None = None,
    start_epoch: int | None = None,
    n_epochs: int | None = None,
    batch_size: int | None = None,
    target_prop: str | None = None,
    cont: bool | None = None,
    loss_dict: dict | None = None,
    device: torch.device | None = None,
    data_aug: tuple[str] = (),
    overwrite_trainer_config_cache: bool = False,
    overwrite_optimizer_config_cache: bool = False,
    overwrite_model_config_cache: bool = False,
    overwrite_es_config_cache: bool = False,
    overwrite_ds_config_cache: bool = False,
    overwrite_ds_cache: bool = False,
    overwrite_ds_split_config_cache: bool = False,
<<<<<<< HEAD
=======
    overwrite_loss_config_cache: bool = False,
    s3_path: str | None = None,
    upload_to_s3: bool | None = None,
>>>>>>> 0a9b6b7a
):
    # Build each dict and pass to Trainer
    optim_config = {
        "cache": optimizer_config_cache,
        "overwrite_cache": overwrite_optimizer_config_cache,
        "optimizer_type": optimizer_type,
        "lr": lr,
        "weight_decay": weight_decay,
        "momentum": momentum,
        "dampening": dampening,
        "b1": b1,
        "b2": b2,
        "eps": eps,
        "rho": rho,
    }
    model_config = {
        "cache": model_config_cache,
        "overwrite_cache": overwrite_model_config_cache,
        "model_type": ModelType.GAT,
        "rand_seed": model_rand_seed,
        "weights_path": weights_path,
        "grouped": grouped,
        "strategy": strategy,
        "pred_readout": pred_readout,
        "combination": combination,
        "comb_readout": comb_readout,
        "max_comb_neg": max_comb_neg,
        "max_comb_scale": max_comb_scale,
        "pred_substrate": pred_substrate,
        "pred_km": pred_km,
        "comb_substrate": comb_substrate,
        "comb_km": comb_km,
        "in_feats": in_feats,
        "num_layers": num_layers,
        "hidden_feats": hidden_feats,
        "num_heads": num_heads,
        "feat_drops": feat_drops,
        "attn_drops": attn_drops,
        "alphas": alphas,
        "residuals": residuals,
        "agg_modes": agg_modes,
        "biases": biases,
        "allow_zero_in_degree": allow_zero_in_degree,
    }
    es_config = {
        "cache": es_config_cache,
        "overwrite_cache": overwrite_es_config_cache,
        "es_type": es_type,
        "patience": es_patience,
        "n_check": es_n_check,
        "divergence": es_divergence,
        "burnin": es_burnin,
    }
    ds_config = {
        "cache": ds_config_cache,
        "overwrite_cache": overwrite_ds_config_cache,
        "exp_file": exp_file,
        "is_structural": False,
        "cache_file": ds_cache,
        "overwrite": overwrite_ds_cache,
    }

    ds_splitter_config = {
        "cache": ds_split_config_cache,
        "overwrite_cache": overwrite_ds_split_config_cache,
        "split_type": ds_split_type,
        "grouped": grouped,
        "train_frac": train_frac,
        "val_frac": val_frac,
        "test_frac": test_frac,
        "enforce_one": enforce_one,
        "rand_seed": ds_rand_seed,
    }
    loss_configs = [
        {kv.split(":")[0]: kv.split(":")[1] for kv in loss_str.split(",")}
        for loss_str in loss
    ]
    data_aug_configs = [
        {kv.split(":")[0]: kv.split(":")[1] for kv in aug_str.split(",")}
        for aug_str in data_aug
    ]

    # Parse loss_dict
    if loss_dict:
        loss_dict = json.loads(loss_dict.read_text())

    # Gather all the configs
    trainer_kwargs = {
        "optimizer_config": optim_config,
        "model_config": model_config,
        "es_config": es_config,
        "ds_config": ds_config,
        "ds_splitter_config": ds_splitter_config,
        "loss_configs": loss_configs,
        "loss_weights": loss_weights,
        "eval_loss_weights": eval_loss_weights,
        "data_aug_configs": data_aug_configs,
        "auto_init": auto_init,
        "start_epoch": start_epoch,
        "n_epochs": n_epochs,
        "batch_size": batch_size,
        "target_props": target_prop,
        "cont": cont,
        "loss_dict": loss_dict,
        "device": device,
        "output_dir": output_dir,
        "save_weights": save_weights,
        "use_wandb": use_wandb,
        "wandb_project": wandb_project,
        "wandb_name": wandb_name,
        "extra_config": Trainer.parse_extra_config(extra_config),
        "s3_path": s3_path,
        "upload_to_s3": upload_to_s3,
        "model_tag": model_tag,
    }

    t = _build_trainer(
        trainer_kwargs, trainer_config_cache, overwrite_trainer_config_cache
    )

    t.initialize()
    t.train()


@build_and_train.command(name="schnet")
@output_dir
@save_weights
@weights_path
@trainer_config_cache
@optim_args
@model_config_cache
@model_rand_seed
@model_tag
@wandb_args
@mtenn_args
@schnet_args
@es_args
@graph_ds_args
@struct_ds_args
@ds_split_args
@loss_args
@trainer_args
@overwrite_args
@s3_args
def build_and_train_schnet(
    output_dir: Path | None = None,
    save_weights: str | None = None,
    weights_path: Path | None = None,
    trainer_config_cache: Path | None = None,
    optimizer_type: OptimizerType | None = None,
    lr: float | None = None,
    weight_decay: float | None = None,
    momentum: float | None = None,
    dampening: float | None = None,
    b1: float | None = None,
    b2: float | None = None,
    eps: float | None = None,
    rho: float | None = None,
    optimizer_config_cache: Path | None = None,
    use_wandb: bool | None = None,
    wandb_project: str | None = None,
    wandb_name: str | None = None,
    extra_config: list[str] | None = None,
    grouped: bool | None = None,
    strategy: StrategyConfig | None = None,
    pred_readout: ReadoutConfig | None = None,
    combination: CombinationConfig | None = None,
    comb_readout: ReadoutConfig | None = None,
    max_comb_neg: bool | None = None,
    max_comb_scale: float | None = None,
    pred_substrate: float | None = None,
    pred_km: float | None = None,
    comb_substrate: float | None = None,
    comb_km: float | None = None,
    model_config_cache: Path | None = None,
    model_rand_seed: int | None = None,
    model_tag: str | None = None,
    hidden_channels: int | None = None,
    num_filters: int | None = None,
    num_interactions: int | None = None,
    num_gaussians: int | None = None,
    cutoff: float | None = None,
    max_num_neighbors: int | None = None,
    readout: str | None = None,
    dipole: bool | None = None,
    mean: float | None = None,
    std: float | None = None,
    es_type: EarlyStoppingType | None = None,
    es_patience: int | None = None,
    es_n_check: int | None = None,
    es_divergence: float | None = None,
    es_burnin: int | None = None,
    es_config_cache: Path | None = None,
    exp_file: Path | None = None,
    ds_cache: Path | None = None,
    ds_config_cache: Path | None = None,
    structures: str | None = None,
    xtal_regex: str = MPRO_ID_REGEX,
    cpd_regex: str = MOONSHOT_CDD_ID_REGEX,
    ds_split_type: DatasetSplitterType | None = None,
    train_frac: float | None = None,
    val_frac: float | None = None,
    test_frac: float | None = None,
    enforce_one: bool | None = None,
    ds_rand_seed: int | None = None,
    ds_split_config_cache: Path | None = None,
    loss: tuple[str] = (),
    loss_weights: tuple[float] = (),
    eval_loss_weights: tuple[float] = (),
    auto_init: bool | None = None,
    start_epoch: int | None = None,
    n_epochs: int | None = None,
    batch_size: int | None = None,
    target_prop: str | None = None,
    cont: bool | None = None,
    loss_dict: dict | None = None,
    device: torch.device | None = None,
    data_aug: tuple[str] = (),
    overwrite_trainer_config_cache: bool = False,
    overwrite_optimizer_config_cache: bool = False,
    overwrite_model_config_cache: bool = False,
    overwrite_es_config_cache: bool = False,
    overwrite_ds_config_cache: bool = False,
    overwrite_ds_cache: bool = False,
    overwrite_ds_split_config_cache: bool = False,
<<<<<<< HEAD
=======
    overwrite_loss_config_cache: bool = False,
    s3_path: str | None = None,
    upload_to_s3: bool | None = None,
>>>>>>> 0a9b6b7a
):
    # Build each dict and pass to Trainer
    optim_config = {
        "cache": optimizer_config_cache,
        "overwrite_cache": overwrite_optimizer_config_cache,
        "optimizer_type": optimizer_type,
        "lr": lr,
        "weight_decay": weight_decay,
        "momentum": momentum,
        "dampening": dampening,
        "b1": b1,
        "b2": b2,
        "eps": eps,
        "rho": rho,
    }
    model_config = {
        "cache": model_config_cache,
        "overwrite_cache": overwrite_model_config_cache,
        "model_type": ModelType.schnet,
        "rand_seed": model_rand_seed,
        "weights_path": weights_path,
        "grouped": grouped,
        "strategy": strategy,
        "pred_readout": pred_readout,
        "combination": combination,
        "comb_readout": comb_readout,
        "max_comb_neg": max_comb_neg,
        "max_comb_scale": max_comb_scale,
        "pred_substrate": pred_substrate,
        "pred_km": pred_km,
        "comb_substrate": comb_substrate,
        "comb_km": comb_km,
        "hidden_channels": hidden_channels,
        "num_filters": num_filters,
        "num_interactions": num_interactions,
        "num_gaussians": num_gaussians,
        "cutoff": cutoff,
        "max_num_neighbors": max_num_neighbors,
        "readout": readout,
        "dipole": dipole,
        "mean": mean,
        "std": std,
    }
    es_config = {
        "cache": es_config_cache,
        "overwrite_cache": overwrite_es_config_cache,
        "es_type": es_type,
        "patience": es_patience,
        "n_check": es_n_check,
        "divergence": es_divergence,
        "burnin": es_burnin,
    }
    ds_config = {
        "cache": ds_config_cache,
        "overwrite_cache": overwrite_ds_config_cache,
        "exp_file": exp_file,
        "is_structural": True,
        "structures": structures,
        "xtal_regex": xtal_regex,
        "cpd_regex": cpd_regex,
        "cache_file": ds_cache,
        "overwrite": overwrite_ds_cache,
        "grouped": grouped,
        "for_e3nn": False,
    }

    ds_splitter_config = {
        "cache": ds_split_config_cache,
        "overwrite_cache": overwrite_ds_split_config_cache,
        "split_type": ds_split_type,
        "grouped": grouped,
        "train_frac": train_frac,
        "val_frac": val_frac,
        "test_frac": test_frac,
        "enforce_one": enforce_one,
        "rand_seed": ds_rand_seed,
    }
    loss_configs = [
        {kv.split(":")[0]: kv.split(":")[1] for kv in loss_str.split(",")}
        for loss_str in loss
    ]
    data_aug_configs = [
        {kv.split(":")[0]: kv.split(":")[1] for kv in aug_str.split(",")}
        for aug_str in data_aug
    ]

    # Parse loss_dict
    if loss_dict:
        loss_dict = json.loads(loss_dict.read_text())

    # Gather all the configs
    trainer_kwargs = {
        "optimizer_config": optim_config,
        "model_config": model_config,
        "es_config": es_config,
        "ds_config": ds_config,
        "ds_splitter_config": ds_splitter_config,
        "loss_configs": loss_configs,
        "loss_weights": loss_weights,
        "eval_loss_weights": eval_loss_weights,
        "data_aug_configs": data_aug_configs,
        "auto_init": auto_init,
        "start_epoch": start_epoch,
        "n_epochs": n_epochs,
        "batch_size": batch_size,
        "target_props": target_prop,
        "cont": cont,
        "loss_dict": loss_dict,
        "device": device,
        "output_dir": output_dir,
        "save_weights": save_weights,
        "use_wandb": use_wandb,
        "wandb_project": wandb_project,
        "wandb_name": wandb_name,
        "extra_config": Trainer.parse_extra_config(extra_config),
        "s3_path": s3_path,
        "upload_to_s3": upload_to_s3,
        "model_tag": model_tag,
    }

    t = _build_trainer(
        trainer_kwargs, trainer_config_cache, overwrite_trainer_config_cache
    )

    t.initialize()
    t.train()


@build_and_train.command("e3nn")
@output_dir
@save_weights
@weights_path
@trainer_config_cache
@optim_args
@model_config_cache
@model_rand_seed
@model_tag
@wandb_args
@mtenn_args
@e3nn_args
@es_args
@graph_ds_args
@struct_ds_args
@ds_split_args
@loss_args
@trainer_args
@overwrite_args
@s3_args
def build_and_train_e3nn(
    output_dir: Path | None = None,
    save_weights: str | None = None,
    weights_path: Path | None = None,
    trainer_config_cache: Path | None = None,
    optimizer_type: OptimizerType | None = None,
    lr: float | None = None,
    weight_decay: float | None = None,
    momentum: float | None = None,
    dampening: float | None = None,
    b1: float | None = None,
    b2: float | None = None,
    eps: float | None = None,
    rho: float | None = None,
    optimizer_config_cache: Path | None = None,
    use_wandb: bool | None = None,
    wandb_project: str | None = None,
    wandb_name: str | None = None,
    extra_config: list[str] | None = None,
    grouped: bool | None = None,
    strategy: StrategyConfig | None = None,
    pred_readout: ReadoutConfig | None = None,
    combination: CombinationConfig | None = None,
    comb_readout: ReadoutConfig | None = None,
    max_comb_neg: bool | None = None,
    max_comb_scale: float | None = None,
    pred_substrate: float | None = None,
    pred_km: float | None = None,
    comb_substrate: float | None = None,
    comb_km: float | None = None,
    model_config_cache: Path | None = None,
    model_rand_seed: int | None = None,
    model_tag: str | None = None,
    num_atom_types: int | None = None,
    irreps_hidden: str | None = None,
    lig: bool | None = None,
    irreps_edge_attr: int | None = None,
    num_layers: int | None = None,
    neighbor_dist: float | None = None,
    num_basis: int | None = None,
    num_radial_layers: int | None = None,
    num_radial_neurons: int | None = None,
    num_neighbors: float | None = None,
    num_nodes: float | None = None,
    es_type: EarlyStoppingType | None = None,
    es_patience: int | None = None,
    es_n_check: int | None = None,
    es_divergence: float | None = None,
    es_burnin: int | None = None,
    es_config_cache: Path | None = None,
    exp_file: Path | None = None,
    ds_cache: Path | None = None,
    ds_config_cache: Path | None = None,
    structures: str | None = None,
    xtal_regex: str = MPRO_ID_REGEX,
    cpd_regex: str = MOONSHOT_CDD_ID_REGEX,
    ds_split_type: DatasetSplitterType | None = None,
    train_frac: float | None = None,
    val_frac: float | None = None,
    test_frac: float | None = None,
    enforce_one: bool | None = None,
    ds_rand_seed: int | None = None,
    ds_split_config_cache: Path | None = None,
    loss: tuple[str] = (),
    loss_weights: tuple[float] = (),
    eval_loss_weights: tuple[float] = (),
    auto_init: bool | None = None,
    start_epoch: int | None = None,
    n_epochs: int | None = None,
    batch_size: int | None = None,
    target_prop: str | None = None,
    cont: bool | None = None,
    loss_dict: dict | None = None,
    device: torch.device | None = None,
    data_aug: tuple[str] = (),
    overwrite_trainer_config_cache: bool = False,
    overwrite_optimizer_config_cache: bool = False,
    overwrite_model_config_cache: bool = False,
    overwrite_es_config_cache: bool = False,
    overwrite_ds_config_cache: bool = False,
    overwrite_ds_cache: bool = False,
    overwrite_ds_split_config_cache: bool = False,
<<<<<<< HEAD
=======
    overwrite_loss_config_cache: bool = False,
    s3_path: str | None = None,
    upload_to_s3: bool | None = None,
>>>>>>> 0a9b6b7a
):
    # Build each dict and pass to Trainer
    optim_config = {
        "cache": optimizer_config_cache,
        "overwrite_cache": overwrite_optimizer_config_cache,
        "optimizer_type": optimizer_type,
        "lr": lr,
        "weight_decay": weight_decay,
        "momentum": momentum,
        "dampening": dampening,
        "b1": b1,
        "b2": b2,
        "eps": eps,
        "rho": rho,
    }
    model_config = {
        "cache": model_config_cache,
        "overwrite_cache": overwrite_model_config_cache,
        "model_type": ModelType.e3nn,
        "rand_seed": model_rand_seed,
        "weights_path": weights_path,
        "grouped": grouped,
        "strategy": strategy,
        "pred_readout": pred_readout,
        "combination": combination,
        "comb_readout": comb_readout,
        "max_comb_neg": max_comb_neg,
        "max_comb_scale": max_comb_scale,
        "pred_substrate": pred_substrate,
        "pred_km": pred_km,
        "comb_substrate": comb_substrate,
        "comb_km": comb_km,
        "num_atom_types": num_atom_types,
        "irreps_hidden": irreps_hidden,
        "lig": lig,
        "irreps_edge_attr": irreps_edge_attr,
        "num_layers": num_layers,
        "neighbor_dist": neighbor_dist,
        "num_basis": num_basis,
        "num_radial_layers": num_radial_layers,
        "num_radial_neurons": num_radial_neurons,
        "num_neighbors": num_neighbors,
        "num_nodes": num_nodes,
    }
    es_config = {
        "cache": es_config_cache,
        "overwrite_cache": overwrite_es_config_cache,
        "es_type": es_type,
        "patience": es_patience,
        "n_check": es_n_check,
        "divergence": es_divergence,
        "burnin": es_burnin,
    }
    ds_config = {
        "cache": ds_config_cache,
        "overwrite_cache": overwrite_ds_config_cache,
        "exp_file": exp_file,
        "is_structural": True,
        "structures": structures,
        "xtal_regex": xtal_regex,
        "cpd_regex": cpd_regex,
        "cache_file": ds_cache,
        "overwrite": overwrite_ds_cache,
        "grouped": grouped,
        "for_e3nn": True,
    }

    ds_splitter_config = {
        "cache": ds_split_config_cache,
        "overwrite_cache": overwrite_ds_split_config_cache,
        "split_type": ds_split_type,
        "grouped": grouped,
        "train_frac": train_frac,
        "val_frac": val_frac,
        "test_frac": test_frac,
        "enforce_one": enforce_one,
        "rand_seed": ds_rand_seed,
    }
    loss_configs = [
        {kv.split(":")[0]: kv.split(":")[1] for kv in loss_str.split(",")}
        for loss_str in loss
    ]
    data_aug_configs = [
        {kv.split(":")[0]: kv.split(":")[1] for kv in aug_str.split(",")}
        for aug_str in data_aug
    ]

    # Parse loss_dict
    if loss_dict:
        loss_dict = json.loads(loss_dict.read_text())

    # Gather all the configs
    trainer_kwargs = {
        "optimizer_config": optim_config,
        "model_config": model_config,
        "es_config": es_config,
        "ds_config": ds_config,
        "ds_splitter_config": ds_splitter_config,
        "loss_configs": loss_configs,
        "loss_weights": loss_weights,
        "eval_loss_weights": eval_loss_weights,
        "data_aug_configs": data_aug_configs,
        "auto_init": auto_init,
        "start_epoch": start_epoch,
        "n_epochs": n_epochs,
        "batch_size": batch_size,
        "target_props": target_prop,
        "cont": cont,
        "loss_dict": loss_dict,
        "device": device,
        "output_dir": output_dir,
        "save_weights": save_weights,
        "use_wandb": use_wandb,
        "wandb_project": wandb_project,
        "wandb_name": wandb_name,
        "extra_config": Trainer.parse_extra_config(extra_config),
        "s3_path": s3_path,
        "upload_to_s3": upload_to_s3,
        "model_tag": model_tag,
    }

    t = _build_trainer(
        trainer_kwargs, trainer_config_cache, overwrite_trainer_config_cache
    )

    t.initialize()
    t.train()


@build_and_train.command(name="visnet")
@output_dir
@save_weights
@trainer_config_cache
@optim_args
@model_config_cache
@model_rand_seed
@model_tag
@wandb_args
@mtenn_args
@visnet_args
@es_args
@graph_ds_args
@struct_ds_args
@ds_split_args
@loss_args
@trainer_args
@overwrite_args
@s3_args
def build_and_train_visnet(
    output_dir: Path | None = None,
    save_weights: str | None = None,
    trainer_config_cache: Path | None = None,
    optimizer_type: OptimizerType | None = None,
    lr: float | None = None,
    weight_decay: float | None = None,
    momentum: float | None = None,
    dampening: float | None = None,
    b1: float | None = None,
    b2: float | None = None,
    eps: float | None = None,
    rho: float | None = None,
    optimizer_config_cache: Path | None = None,
    use_wandb: bool | None = None,
    wandb_project: str | None = None,
    wandb_name: str | None = None,
    extra_config: list[str] | None = None,
    grouped: bool | None = None,
    strategy: StrategyConfig | None = None,
    pred_readout: ReadoutConfig | None = None,
    combination: CombinationConfig | None = None,
    comb_readout: ReadoutConfig | None = None,
    max_comb_neg: bool | None = None,
    max_comb_scale: float | None = None,
    pred_substrate: float | None = None,
    pred_km: float | None = None,
    comb_substrate: float | None = None,
    comb_km: float | None = None,
    model_config_cache: Path | None = None,
    model_rand_seed: int | None = None,
    model_tag: str | None = None,
    lmax: int | None = None,
    vecnorm_type: str | None = None,
    trainable_vecnorm: bool | None = None,
    num_heads: int | None = None,
    num_layers: int | None = None,
    hidden_channels: int | None = None,
    num_rbf: int | None = None,
    trainable_rbf: bool | None = None,
    max_z: int | None = None,
    cutoff: float | None = None,
    max_num_neighbors: int | None = None,
    vertex: bool | None = None,
    reduce_op: str | None = None,
    mean: float | None = None,
    std: float | None = None,
    derivative: bool | None = None,
    es_type: EarlyStoppingType | None = None,
    es_patience: int | None = None,
    es_n_check: int | None = None,
    es_divergence: float | None = None,
    es_burnin: int | None = None,
    es_config_cache: Path | None = None,
    exp_file: Path | None = None,
    ds_cache: Path | None = None,
    ds_config_cache: Path | None = None,
    structures: str | None = None,
    xtal_regex: str = MPRO_ID_REGEX,
    cpd_regex: str = MOONSHOT_CDD_ID_REGEX,
    ds_split_type: DatasetSplitterType | None = None,
    train_frac: float | None = None,
    val_frac: float | None = None,
    test_frac: float | None = None,
    enforce_one: bool | None = None,
    ds_rand_seed: int | None = None,
    ds_split_config_cache: Path | None = None,
    loss: tuple[str] = (),
    loss_weights: tuple[float] = (),
    eval_loss_weights: tuple[float] = (),
    auto_init: bool | None = None,
    start_epoch: int | None = None,
    n_epochs: int | None = None,
    batch_size: int | None = None,
    target_prop: str | None = None,
    cont: bool | None = None,
    loss_dict: dict | None = None,
    device: torch.device | None = None,
    data_aug: tuple[str] = (),
    overwrite_trainer_config_cache: bool = False,
    overwrite_optimizer_config_cache: bool = False,
    overwrite_model_config_cache: bool = False,
    overwrite_es_config_cache: bool = False,
    overwrite_ds_config_cache: bool = False,
    overwrite_ds_cache: bool = False,
    overwrite_ds_split_config_cache: bool = False,
<<<<<<< HEAD
=======
    overwrite_loss_config_cache: bool = False,
    s3_path: str | None = None,
    upload_to_s3: bool | None = None,
>>>>>>> 0a9b6b7a
):
    # Build each dict and pass to Trainer
    optim_config = {
        "cache": optimizer_config_cache,
        "overwrite_cache": overwrite_optimizer_config_cache,
        "optimizer_type": optimizer_type,
        "lr": lr,
        "weight_decay": weight_decay,
        "momentum": momentum,
        "dampening": dampening,
        "b1": b1,
        "b2": b2,
        "eps": eps,
        "rho": rho,
    }

    model_config = {
        "cache": model_config_cache,
        "overwrite_cache": overwrite_model_config_cache,
        "model_type": ModelType.visnet,
        "rand_seed": model_rand_seed,
        "grouped": grouped,
        "strategy": strategy,
        "pred_readout": pred_readout,
        "combination": combination,
        "comb_readout": comb_readout,
        "max_comb_neg": max_comb_neg,
        "max_comb_scale": max_comb_scale,
        "pred_substrate": pred_substrate,
        "pred_km": pred_km,
        "comb_substrate": comb_substrate,
        "comb_km": comb_km,
        "lmax": lmax,
        "vecnorm_type": vecnorm_type,
        "trainable_vecnorm": trainable_vecnorm,
        "num_heads": num_heads,
        "num_layers": num_layers,
        "hidden_channels": hidden_channels,
        "num_rbf": num_rbf,
        "trainable_rbf": trainable_rbf,
        "max_z": max_z,
        "cutoff": cutoff,
        "max_num_neighbors": max_num_neighbors,
        "vertex": vertex,
        "reduce_op": reduce_op,
        "mean": mean,
        "std": std,
        "derivative": derivative,
    }
    es_config = {
        "cache": es_config_cache,
        "overwrite_cache": overwrite_es_config_cache,
        "es_type": es_type,
        "patience": es_patience,
        "n_check": es_n_check,
        "divergence": es_divergence,
        "burnin": es_burnin,
    }
    ds_config = {
        "cache": ds_config_cache,
        "overwrite_cache": overwrite_ds_config_cache,
        "exp_file": exp_file,
        "is_structural": True,
        "structures": structures,
        "xtal_regex": xtal_regex,
        "cpd_regex": cpd_regex,
        "cache_file": ds_cache,
        "overwrite": overwrite_ds_cache,
        "grouped": grouped,
        "for_e3nn": False,
    }

    ds_splitter_config = {
        "cache": ds_split_config_cache,
        "overwrite_cache": overwrite_ds_split_config_cache,
        "split_type": ds_split_type,
        "train_frac": train_frac,
        "val_frac": val_frac,
        "test_frac": test_frac,
        "enforce_one": enforce_one,
        "rand_seed": ds_rand_seed,
    }
    loss_configs = [
        {kv.split(":")[0]: kv.split(":")[1] for kv in loss_str.split(",")}
        for loss_str in loss
    ]
    data_aug_configs = [
        {kv.split(":")[0]: kv.split(":")[1] for kv in aug_str.split(",")}
        for aug_str in data_aug
    ]

    # Parse loss_dict
    if loss_dict:
        loss_dict = json.loads(loss_dict.read_text())

    # Gather all the configs
    trainer_kwargs = {
        "optimizer_config": optim_config,
        "model_config": model_config,
        "es_config": es_config,
        "ds_config": ds_config,
        "ds_splitter_config": ds_splitter_config,
        "loss_configs": loss_configs,
        "loss_weights": loss_weights,
        "eval_loss_weights": eval_loss_weights,
        "data_aug_configs": data_aug_configs,
        "auto_init": auto_init,
        "start_epoch": start_epoch,
        "n_epochs": n_epochs,
        "batch_size": batch_size,
        "target_props": target_prop,
        "cont": cont,
        "loss_dict": loss_dict,
        "device": device,
        "output_dir": output_dir,
        "save_weights": save_weights,
        "use_wandb": use_wandb,
        "wandb_project": wandb_project,
        "wandb_name": wandb_name,
        "extra_config": Trainer.parse_extra_config(extra_config),
        "s3_path": s3_path,
        "upload_to_s3": upload_to_s3,
        "model_tag": model_tag,
    }

    t = _build_trainer(
        trainer_kwargs, trainer_config_cache, overwrite_trainer_config_cache
    )

    t.initialize()
    t.train()


@build_ds.command(name="gat")
@graph_ds_args
@grouped
@ds_cache_overwrite
@ds_config_cache_overwrite
def build_ds_gat(
    exp_file: Path | None = None,
    ds_cache: Path | None = None,
    ds_config_cache: Path | None = None,
    grouped: bool | None = None,
    overwrite_ds_config_cache: bool = False,
    overwrite_ds_cache: bool = False,
):
    ds_config = _build_ds_config(
        exp_file=exp_file,
        structures=None,
        xtal_regex=None,
        cpd_regex=None,
        ds_cache=ds_cache,
        ds_config_cache=ds_config_cache,
        is_structural=False,
        is_grouped=grouped,
        for_e3nn=False,
        config_overwrite=overwrite_ds_config_cache,
        pkl_overwrite=overwrite_ds_cache,
    )
    ds_config.build()


@build_ds.command(name="schnet")
@graph_ds_args
@struct_ds_args
@grouped
@ds_cache_overwrite
@ds_config_cache_overwrite
def build_ds_schnet(
    exp_file: Path | None = None,
    ds_cache: Path | None = None,
    ds_config_cache: Path | None = None,
    structures: str | None = None,
    xtal_regex: str = MPRO_ID_REGEX,
    cpd_regex: str = MOONSHOT_CDD_ID_REGEX,
    grouped: bool | None = None,
    overwrite_ds_config_cache: bool = False,
    overwrite_ds_cache: bool = False,
):
    ds_config = _build_ds_config(
        exp_file=exp_file,
        structures=structures,
        xtal_regex=xtal_regex,
        cpd_regex=cpd_regex,
        ds_cache=ds_cache,
        ds_config_cache=ds_config_cache,
        is_structural=True,
        is_grouped=grouped,
        for_e3nn=False,
        config_overwrite=overwrite_ds_config_cache,
        pkl_overwrite=overwrite_ds_cache,
    )
    ds_config.build()


@build_ds.command(name="e3nn")
@graph_ds_args
@struct_ds_args
@grouped
@ds_cache_overwrite
@ds_config_cache_overwrite
def build_ds_e3nn(
    exp_file: Path | None = None,
    ds_cache: Path | None = None,
    ds_config_cache: Path | None = None,
    structures: str | None = None,
    xtal_regex: str = MPRO_ID_REGEX,
    cpd_regex: str = MOONSHOT_CDD_ID_REGEX,
    grouped: bool | None = None,
    overwrite_ds_config_cache: bool = False,
    overwrite_ds_cache: bool = False,
):
    ds_config = _build_ds_config(
        exp_file=exp_file,
        structures=structures,
        xtal_regex=xtal_regex,
        cpd_regex=cpd_regex,
        ds_cache=ds_cache,
        ds_config_cache=ds_config_cache,
        is_structural=True,
        is_grouped=grouped,
        for_e3nn=True,
        config_overwrite=overwrite_ds_config_cache,
        pkl_overwrite=overwrite_ds_cache,
    )
    ds_config.build()


@build_ds.command(name="visnet")
@graph_ds_args
@struct_ds_args  # TODO: check what this on abouts
@grouped
@ds_cache_overwrite
@ds_config_cache_overwrite
def build_ds_visnet(
    exp_file: Path | None = None,
    ds_cache: Path | None = None,
    ds_config_cache: Path | None = None,
    structures: str | None = None,
    xtal_regex: str = MPRO_ID_REGEX,
    cpd_regex: str = MOONSHOT_CDD_ID_REGEX,
    grouped: bool | None = None,
    overwrite_ds_config_cache: bool = False,
    overwrite_ds_cache: bool = False,
):
    ds_config = _build_ds_config(
        exp_file=exp_file,
        structures=structures,
        xtal_regex=xtal_regex,
        cpd_regex=cpd_regex,
        ds_cache=ds_cache,
        ds_config_cache=ds_config_cache,
        is_structural=True,  # TODO: check what this on about
        is_grouped=grouped,
        for_e3nn=False,  # TODO: check what this on about
        config_overwrite=overwrite_ds_config_cache,
        pkl_overwrite=overwrite_ds_cache,
    )
    ds_config.build()


def _check_ds_args(
    exp_file, structures, ds_cache, ds_config_cache, is_structural, config_overwrite
):
    """
    Helper function to check that all necessary dataset files were passed.

    Parameters
    ----------
    exp_file : Path
        JSON file giving a list of ExperimentalDataCompound objects
    structures : Path
        Glob or directory containing PDB files
    ds_cache : Path
        Dataset cache file
    ds_config_cache : Path
        Dataset config cache function
    is_structural : bool
        Is this a structure-based dataset
    config_overwrite : bool
        Should any existing DatasetConfig JSON file be ignored/overwritten

    Returns
    -------
    bool
        Whether an appropriate combination of args was passed
    """
    # Can just load from the config cache file so don't need anything else
    if ds_config_cache and ds_config_cache.exists() and (not config_overwrite):
        return True

    # Otherwise need to load data so make sure they all exist
    if (not exp_file) or (not exp_file.exists()):
        return False
    if is_structural:
        if not structures:
            return False
        if Path(structures).is_dir():
            # Make sure there's at least one PDB file
            try:
                _ = next(iter(Path(structures).glob("*.pdb")))
            except StopIteration:
                return False
        else:
            # Make sure there's at least one file that matches the glob
            try:
                _ = next(iter(glob(structures)))
            except StopIteration:
                return False

    # Nothing has failed so we should be good to go
    return True


def _build_ds_config(
    exp_file,
    structures,
    xtal_regex,
    cpd_regex,
    ds_cache,
    ds_config_cache,
    is_structural,
    is_grouped,
    for_e3nn,
    config_overwrite,
    pkl_overwrite,
):
    """
    Helper function to build a DatasetConfig object.

    Parameters
    ----------
    exp_file : Path
        JSON file giving a list of ExperimentalDataCompound objects
    structures : Path
        Glob or directory containing PDB files
    ds_cache : Path
        Dataset cache file
    ds_config_cache : Path
        Dataset config cache function
    is_structural : bool
        Is this a structure-based dataset
    is_grouped : bool
        Is this a grouped/multi-pose dataset
    config_overwrite : bool
        Should any existing DatasetConfig JSON file be ignored/overwritten
    pkl_overwrite : bool
        Should any existing Dataset pkl cache file be ignore/overwritten


    Returns
    -------
    DatasetConfig
        DatasetConfig object
    """

    if not _check_ds_args(
        exp_file=exp_file,
        structures=structures,
        ds_cache=ds_cache,
        ds_config_cache=ds_config_cache,
        is_structural=is_structural,
        config_overwrite=config_overwrite,
    ):
        raise ValueError("Invalid combination of dataset args.")

    if ds_config_cache and ds_config_cache.exists() and (not config_overwrite):
        print("loading from cache", flush=True)
        return DatasetConfig(**json.loads(ds_config_cache.read_text()))

    config_kwargs = {
        "cache_file": ds_cache,
        "grouped": is_grouped,
        "for_e3nn": for_e3nn,
        "overwrite": pkl_overwrite,
    }
    config_kwargs = {k: v for k, v in config_kwargs.items() if v is not None}

    # Pick correct DatasetType
    if is_structural:
        if (xtal_regex is None) or (cpd_regex is None):
            raise ValueError(
                "Must pass values for xtal_regex and cpd_regex if building a "
                "structure-based dataset."
            )
        ds_config = DatasetConfig.from_str_files(
            structures=structures,
            xtal_regex=xtal_regex,
            cpd_regex=cpd_regex,
            for_training=True,
            exp_file=exp_file,
            **config_kwargs
        )
    else:
        ds_config = DatasetConfig.from_exp_file(exp_file, **config_kwargs)

    # Save file if desired
    if ds_config_cache:
        ds_config_cache.write_text(ds_config.json())

    return ds_config


def _build_trainer(
    trainer_kwargs: dict,
    trainer_config_cache: Path = None,
    overwrite_trainer_config_cache: bool = False,
):
    """
    Helper function to build a Trainer from kwargs and (optionally) a JSON Trainer
    config file. If a config file is given, those args will be used as the default, to
    be overwritten by anything in trainer_kwargs.

    Parameters
    ----------
    trainer_kwargs : dict
        Args to be passed to the Trainer constructor. These will supersede anything in
        trainer_config_cache
    trainer_config_cache : Path, optional
        Trainer Config JSON cache file. Any other CLI args that are passed will
        supersede anything in this file
    overwrite_trainer_config_cache : bool, default=False
        Overwrite any existing Trainer JSON cache file

    Returns
    -------
    Trainer
    """

    # Filter out None Trainer kwargs
    trainer_kwargs = {k: v for k, v in trainer_kwargs.items() if v is not None}

    # If we got a config for the Trainer, load those args and merge with CLI args
    if trainer_config_cache and trainer_config_cache.exists():
        print("loading trainer args from cache", flush=True)
        config_trainer_kwargs = json.loads(trainer_config_cache.read_text())

        for config_name, config_val in config_trainer_kwargs.items():
            # Arg wasn't passed at all, so got filtered out before
            if config_name not in trainer_kwargs:
                continue

            if isinstance(config_val, dict):
                config_val.update(
                    {
                        k: v
                        for k, v in trainer_kwargs[config_name].items()
                        if v is not None
                    }
                )
            elif isinstance(config_val, list) and (
                len(trainer_kwargs[config_name]) == 0
            ):
                # If no values are passed to CLI keep config values
                pass
            else:
                config_trainer_kwargs[config_name] = trainer_kwargs[config_name]

        trainer_kwargs = config_trainer_kwargs

    try:
        t = Trainer(**trainer_kwargs)
    except pydantic.ValidationError as exc:
        # Only want to handle missing values, so if anything else went wrong just raise
        #  the pydantic error
        if any([err["type"] != "value_error.missing" for err in exc.errors()]):
            raise exc

        # Gather all missing values
        missing_vals = [err["loc"][0] for err in exc.errors()]

        raise ValueError(
            "Tried to build Trainer but missing required values: ["
            + ", ".join(missing_vals)
            + "]"
        )

    # Save Trainer
    if trainer_config_cache and (
        (not trainer_config_cache.exists()) or overwrite_trainer_config_cache
    ):
        trainer_config_cache.write_text(t.json())

    return t<|MERGE_RESOLUTION|>--- conflicted
+++ resolved
@@ -178,12 +178,8 @@
     overwrite_ds_config_cache: bool = False,
     overwrite_ds_cache: bool = False,
     overwrite_ds_split_config_cache: bool = False,
-<<<<<<< HEAD
-=======
-    overwrite_loss_config_cache: bool = False,
     s3_path: str | None = None,
     upload_to_s3: bool | None = None,
->>>>>>> 0a9b6b7a
 ):
     # Build each dict and pass to Trainer
     optim_config = {
@@ -322,6 +318,7 @@
 @loss_args
 @trainer_args
 @overwrite_args
+@s3_args
 def build_schnet(
     output_dir: Path | None = None,
     save_weights: str | None = None,
@@ -403,12 +400,8 @@
     overwrite_ds_config_cache: bool = False,
     overwrite_ds_cache: bool = False,
     overwrite_ds_split_config_cache: bool = False,
-<<<<<<< HEAD
-=======
-    overwrite_loss_config_cache: bool = False,
     s3_path: str | None = None,
     upload_to_s3: bool | None = None,
->>>>>>> 0a9b6b7a
 ):
     # Build each dict and pass to Trainer
     optim_config = {
@@ -634,12 +627,8 @@
     overwrite_ds_config_cache: bool = False,
     overwrite_ds_cache: bool = False,
     overwrite_ds_split_config_cache: bool = False,
-<<<<<<< HEAD
-=======
-    overwrite_loss_config_cache: bool = False,
     s3_path: str | None = None,
     upload_to_s3: bool | None = None,
->>>>>>> 0a9b6b7a
 ):
     # Build each dict and pass to Trainer
     optim_config = {
@@ -767,6 +756,7 @@
 @build.command(name="visnet")
 @output_dir
 @save_weights
+@weights_path
 @trainer_config_cache
 @optim_args
 @model_config_cache
@@ -786,6 +776,7 @@
 def build_visnet(
     output_dir: Path | None = None,
     save_weights: str | None = None,
+    weights_path: Path | None = None,
     trainer_config_cache: Path | None = None,
     optimizer_type: OptimizerType | None = None,
     lr: float | None = None,
@@ -869,12 +860,8 @@
     overwrite_ds_config_cache: bool = False,
     overwrite_ds_cache: bool = False,
     overwrite_ds_split_config_cache: bool = False,
-<<<<<<< HEAD
-=======
-    overwrite_loss_config_cache: bool = False,
     s3_path: str | None = None,
     upload_to_s3: bool | None = None,
->>>>>>> 0a9b6b7a
 ):
     # Build each dict and pass to Trainer
     optim_config = {
@@ -895,6 +882,7 @@
         "overwrite_cache": overwrite_model_config_cache,
         "model_type": ModelType.visnet,
         "rand_seed": model_rand_seed,
+        "weights_path": weights_path,
         "grouped": grouped,
         "strategy": strategy,
         "pred_readout": pred_readout,
@@ -950,6 +938,7 @@
         "cache": ds_split_config_cache,
         "overwrite_cache": overwrite_ds_split_config_cache,
         "split_type": ds_split_type,
+        "grouped": grouped,
         "train_frac": train_frac,
         "val_frac": val_frac,
         "test_frac": test_frac,
@@ -1100,12 +1089,8 @@
     overwrite_ds_config_cache: bool = False,
     overwrite_ds_cache: bool = False,
     overwrite_ds_split_config_cache: bool = False,
-<<<<<<< HEAD
-=======
-    overwrite_loss_config_cache: bool = False,
     s3_path: str | None = None,
     upload_to_s3: bool | None = None,
->>>>>>> 0a9b6b7a
 ):
     # Build each dict and pass to Trainer
     optim_config = {
@@ -1331,12 +1316,8 @@
     overwrite_ds_config_cache: bool = False,
     overwrite_ds_cache: bool = False,
     overwrite_ds_split_config_cache: bool = False,
-<<<<<<< HEAD
-=======
-    overwrite_loss_config_cache: bool = False,
     s3_path: str | None = None,
     upload_to_s3: bool | None = None,
->>>>>>> 0a9b6b7a
 ):
     # Build each dict and pass to Trainer
     optim_config = {
@@ -1567,12 +1548,8 @@
     overwrite_ds_config_cache: bool = False,
     overwrite_ds_cache: bool = False,
     overwrite_ds_split_config_cache: bool = False,
-<<<<<<< HEAD
-=======
-    overwrite_loss_config_cache: bool = False,
     s3_path: str | None = None,
     upload_to_s3: bool | None = None,
->>>>>>> 0a9b6b7a
 ):
     # Build each dict and pass to Trainer
     optim_config = {
@@ -1807,12 +1784,8 @@
     overwrite_ds_config_cache: bool = False,
     overwrite_ds_cache: bool = False,
     overwrite_ds_split_config_cache: bool = False,
-<<<<<<< HEAD
-=======
-    overwrite_loss_config_cache: bool = False,
     s3_path: str | None = None,
     upload_to_s3: bool | None = None,
->>>>>>> 0a9b6b7a
 ):
     # Build each dict and pass to Trainer
     optim_config = {
