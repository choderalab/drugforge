--- conflicted
+++ resolved
@@ -74,17 +74,10 @@
     min_val = min(df[readout_column].min(), df[pred_column].min())
     max_val = max(df[readout_column].max(), df[pred_column].max())
     # set the limits to be the same for both axes
-<<<<<<< HEAD
     p = sns.regplot(x=readout_column, data=df, y=pred_column, ax=ax, ci=None)
     slope, intercept, r, p, sterr = scipy.stats.linregress(x=p.get_lines()[0].get_xdata(),
                                                        y=p.get_lines()[0].get_ydata())
-
-
     ax.set_aspect('equal', 'box')
-=======
-    sns.regplot(x=readout_column, data=df, y=pred_column, ax=ax, ci=None)
-    ax.set_aspect("equal", "box")
->>>>>>> ac3aed3f
     min_ax = min_val - 1
     max_ax = max_val + 1
 
@@ -136,7 +129,6 @@
     fig.tight_layout()
     plt.savefig(out)
     return out
-
 
 def do_stats(target_vals, preds):
     from scipy.stats import bootstrap, kendalltau, spearmanr
