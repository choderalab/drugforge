--- conflicted
+++ resolved
@@ -498,24 +498,6 @@
                 logfile=str(self.log_file.name),
             ).getLogger()
 
-<<<<<<< HEAD
-        # Build the Model
-        self.model = self.model_config.build().to(self.device)
-
-        # Build the Optimizer
-        self.optimizer = self.optimizer_config.build(self.model.parameters())
-
-        # Build early stopping
-        if self.es_config:
-            self.es = self.es_config.build()
-        else:
-            self.es = None
-
-        # Build data augmentation classes
-        self.data_augs = [aug.build() for aug in self.data_aug_configs]
-
-=======
->>>>>>> f63ea82d
         # Build dataset and split
         self.ds = self.ds_config.build()
         self.ds_train, self.ds_val, self.ds_test = self.ds_splitter_config.split(
@@ -630,6 +612,9 @@
             self.es = self.es_config.build()
         else:
             self.es = None
+
+        # Build data augmentation classes
+        self.data_augs = [aug.build() for aug in self.data_aug_configs]
 
         # Build loss function
         self.loss_func = self.loss_config.build()
