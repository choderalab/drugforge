--- conflicted
+++ resolved
@@ -28,11 +28,15 @@
     SchNetModelConfig,
     ViSNetModelConfig,
 )
-<<<<<<< HEAD
-from pydantic import BaseModel, conlist, Extra, Field, ValidationError, validator
-=======
-from pydantic import BaseModel, Extra, Field, ValidationError, root_validator, validator
->>>>>>> 0a9b6b7a
+from pydantic import (
+    BaseModel,
+    conlist,
+    Extra,
+    Field,
+    ValidationError,
+    root_validator,
+    validator,
+)
 
 
 class Trainer(BaseModel):
@@ -482,7 +486,6 @@
 
         return extra_config
 
-<<<<<<< HEAD
     @validator("loss_weights", pre=True, always=True)
     def check_loss_weights(cls, v, values):
         """
@@ -563,7 +566,6 @@
             # Otherwise need to init an empty one
             return TrainingPredictionTracker()
 
-=======
     @validator("save_weights")
     def check_save_weights(cls, v):
         """
@@ -595,7 +597,6 @@
                 raise ValueError("S3 path must be a folder path.")
         return v
 
->>>>>>> 0a9b6b7a
     def wandb_init(self):
         """
         Initialize WandB, handling saving the run ID (for continuing the run later).
@@ -1239,11 +1240,6 @@
                     }
                 )
             # Save states
-<<<<<<< HEAD
-            torch.save(self.model.state_dict(), self.output_dir / f"{epoch_idx}.th")
-            torch.save(self.optimizer.state_dict(), self.output_dir / "optimizer.th")
-            (self.output_dir / "pred_tracker.json").write_text(self.pred_tracker.json())
-=======
             if self.save_weights == "all":
                 torch.save(self.model.state_dict(), self.output_dir / f"{epoch_idx}.th")
                 torch.save(
@@ -1254,8 +1250,7 @@
                 torch.save(
                     self.optimizer.state_dict(), self.output_dir / "optimizer.th"
                 )
-            (self.output_dir / "loss_dict.json").write_text(json.dumps(self.loss_dict))
->>>>>>> 0a9b6b7a
+            (self.output_dir / "pred_tracker.json").write_text(self.pred_tracker.json())
 
             # Stop if loss has gone to infinity or is NaN
             if (
@@ -1343,7 +1338,7 @@
 
         final_model_path = self.output_dir / "final.th"
         torch.save(self.model.state_dict(), final_model_path)
-        (self.output_dir / "loss_dict.json").write_text(json.dumps(self.loss_dict))
+        (self.output_dir / "pred_tracker.json").write_text(self.pred_tracker.json())
 
         # write to json
         model_config_path = self.output_dir / "model_config.json"
@@ -1402,63 +1397,6 @@
         if self.use_wandb:
             wandb.finish()
 
-<<<<<<< HEAD
-        torch.save(self.model.state_dict(), self.output_dir / "final.th")
-        (self.output_dir / "pred_tracker.json").write_text(self.pred_tracker.json())
-=======
-    def _update_loss_dict(
-        self,
-        split,
-        compound_id,
-        target,
-        in_range,
-        uncertainty,
-        pred,
-        loss,
-        pose_preds=None,
-    ):
-        """
-        Update (in-place) loss_dict info from training/evaluation on a molecule.
-
-        Parameters
-        ----------
-        split : str
-            Which split ["train", "val", "test"]
-        compound_id : str
-            Compound ID
-        target : float
-            Target value for this compound
-        in_range : int
-            Whether target is below (-1), within (0), or above (1) the assay range
-        uncertainty : float
-            Experimental measurement uncertainty
-        pred : float
-           Model prediction
-        loss : float
-            Prediction loss
-        pose_preds : float, optional
-            Single-pose model prediction for each pose in input (for multi-pose models)
-        """
-        if split not in self.loss_dict:
-            self.loss_dict[split] = {}
-
-        if compound_id in self.loss_dict[split]:
-            self.loss_dict[split][compound_id]["preds"].append(pred)
-            if pose_preds is not None:
-                self.loss_dict[split][compound_id]["pose_preds"].append(pose_preds)
-            self.loss_dict[split][compound_id]["losses"].append(loss)
-        else:
-            self.loss_dict[split][compound_id] = {
-                "target": target,
-                "in_range": in_range,
-                "uncertainty": uncertainty,
-                "preds": [pred],
-                "losses": [loss],
-            }
-            if pose_preds is not None:
-                self.loss_dict[split][compound_id]["pose_preds"] = [pose_preds]
->>>>>>> 0a9b6b7a
-
     def _make_wandb_ds_tables(self):
         ds_tables = []
 
