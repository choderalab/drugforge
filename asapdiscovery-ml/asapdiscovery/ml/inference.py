--- conflicted
+++ resolved
@@ -190,7 +190,6 @@
 
         if model_spec.ensemble:
             for model in local_model_spec.models:
-
                 config_kwargs = json.loads(model.config_file.read_text())
 
                 # warnings.warn(f"failed to parse model config file, {model.config_file}")
@@ -244,7 +243,6 @@
             Error from model.
         """
         with torch.no_grad():
-
             # feed in data in whatever format is required by the model
             # for model ensemble, we need to loop through each model and get the
             # prediction from each, then aggregate
@@ -271,8 +269,14 @@
 class GATInference(InferenceBase):
     model_type: ClassVar[ModelType.GAT] = ModelType.GAT
 
-<<<<<<< HEAD
-    def predict(self, x: torch.Tensor, edge_index: torch.Tensor):
+    def predict(
+        self,
+        x: torch.Tensor,
+        edge_index: torch.Tensor,
+        aggfunc=np.mean,
+        errfunc=np.std,
+        return_err=False,
+    ):
         """
         Predict on a featurized molecule. This featurization can be generated using
         `featurize_oemol` and `featurize_smiles` in
@@ -286,27 +290,12 @@
             Tensor of graph edges. First row should be the atom index of the source node
             and second row should be the atom index of the destination node. Indices
             should correspond to rows in `x`
-=======
-    def predict(
-        self, g: dgl.DGLGraph, aggfunc=np.mean, errfunc=np.std, return_err=False
-    ):
-        """Predict on a graph, requires a DGLGraph object with the `ndata`
-        attribute `h` containing the node features. This is done by constucting
-        the `GraphDataset` with the node_featurizer=`dgllife.utils.CanonicalAtomFeaturizer()`
-        argument.
-
-
-        Parameters
-        ----------
-        g : dgl.DGLGraph
-            DGLGraph object.
         aggfunc: function, default=np.mean
             Function to aggregate predictions from multiple models.
         errfunc: function, default=np.std
             Function to calculate error from multiple models.
         return_err: bool, default=False
             Return error in addition to prediction.
->>>>>>> 5d899e86
 
         Returns
         -------
@@ -316,14 +305,11 @@
             Errors for each prediction.
         """
         with torch.no_grad():
-<<<<<<< HEAD
-            output_tensor = self.model({"x": x, "edge_index": edge_index})[0]
-            # we ravel to always get a 1D array
-            return output_tensor.cpu().numpy().ravel()
-=======
             aggregate_preds = []
             for model in self.models:
-                output_tensor = model({"g": g})[0].cpu().numpy().flatten()
+                output_tensor = (
+                    model({"x": x, "edge_index": edge_index})[0].cpu().numpy().flatten()
+                )
                 # we ravel to always get a 1D array
                 aggregate_preds.append(output_tensor)
             if self.is_ensemble:
@@ -338,17 +324,9 @@
                 return pred, err
             else:
                 return pred
->>>>>>> 5d899e86
 
     def predict_from_smiles(
-        self,
-        smiles: Union[str, list[str]],
-<<<<<<< HEAD
-=======
-        node_featurizer=None,
-        edge_featurizer=None,
-        return_err=False,
->>>>>>> 5d899e86
+        self, smiles: Union[str, list[str]], return_err=False
     ) -> Union[np.ndarray, float]:
         """
         Predict on a list of SMILES strings, or a single SMILES string.
@@ -357,14 +335,7 @@
         ----------
         smiles : Union[str, List[str]]
             SMILES string or list of SMILES strings.
-<<<<<<< HEAD
-=======
-        node_featurizer : BaseAtomFeaturizer, optional
-            Featurizer for node data
-        edge_featurizer : BaseBondFeaturizer, optional
-            Featurizer for edges
         return_err: bool, default=False
->>>>>>> 5d899e86
 
         Returns
         -------
@@ -376,27 +347,14 @@
         if isinstance(smiles, str):
             smiles = [smiles]
 
-<<<<<<< HEAD
-        data = [self.predict(*featurize_smiles(smi)) for smi in smiles]
-        data = np.concatenate(np.asarray(data))
-=======
-        ligands = [
-            Ligand.from_smiles(smi, compound_name=f"eval_{i}")
-            for i, smi in enumerate(smiles)
+        data = [
+            self.predict(*featurize_smiles(smi), return_err=return_err)
+            for smi in smiles
         ]
-
-        if not node_featurizer:
-            node_featurizer = CanonicalAtomFeaturizer()
-        ds = GraphDataset.from_ligands(
-            ligands, node_featurizer=node_featurizer, edge_featurizer=edge_featurizer
-        )
-
-        data = [self.predict(pose["g"], return_err=return_err) for _, pose in ds]
         data = np.asarray(data)
         preds = data[:, 0]
         if return_err:
             errs = data[:, 1]
->>>>>>> 5d899e86
         # return a scalar float value if we only have one input
         if np.all(np.array(preds.shape) == 1):
             preds = preds.item()
