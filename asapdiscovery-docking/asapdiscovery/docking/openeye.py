--- conflicted
+++ resolved
@@ -19,10 +19,6 @@
     DockingResult,
 )
 from asapdiscovery.docking.docking_data_validation import DockingResultCols
-<<<<<<< HEAD
-=======
-from multimethod import multimethod
->>>>>>> d8e1663f
 from pydantic import Field, PositiveInt, root_validator
 
 logger = logging.getLogger(__name__)
