--- conflicted
+++ resolved
@@ -290,8 +290,7 @@
                             pose_res, retcode = self.run_oe_posit_docking(
                                 opts, pose_res, dus, lig_oemol, self.num_poses
                             )
-
-<<<<<<< HEAD
+                            
                     # try again allowing clashes
                     if (
                         self.allow_final_clash
@@ -375,37 +374,6 @@
                             docking_results.append(docking_result)
                         if output_dir is not None:
                             docking_result.write_docking_files(output_dir)
-=======
-                        # try again with low posit probability
-                        if (
-                            retcode
-                            == oedocking.OEDockingReturnCode_NoValidNonClashPoses
-                            and self.allow_low_posit_prob
-                        ):
-                            opts.SetPoseRelaxMode(oedocking.OEPoseRelaxMode_ALL)
-                            opts.SetMinProbability(self.low_posit_prob_thresh)
-                            pose_res, retcode = self.run_oe_posit_docking(
-                                opts, pose_res, dus, lig_oemol, self.num_poses
-                            )
-
-                        # try again allowing clashes
-                        if (
-                            self.allow_final_clash
-                            and retcode
-                            == oedocking.OEDockingReturnCode_NoValidNonClashPoses
-                        ):
-                            opts.SetPoseRelaxMode(oedocking.OEPoseRelaxMode_ALL)
-                            opts.SetAllowedClashType(oedocking.OEAllowedClashType_ANY)
-                            pose_res, retcode = self.run_oe_posit_docking(
-                                opts, pose_res, dus, lig_oemol, self.num_poses
-                            )
-
-                    if retcode == oedocking.OEDockingReturnCode_Success:
-                        for result in pose_res.GetSinglePoseResults():
-                            posed_mol = result.GetPose()
-                            prob = result.GetProbability()
->>>>>>> b2cd5367
-
                             posed_ligand = Ligand.from_oemol(
                                 posed_mol, **set.ligand.dict()
                             )
