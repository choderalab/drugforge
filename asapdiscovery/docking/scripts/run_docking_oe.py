"""
Script to dock an SDF file of ligands to prepared structures.
"""
import argparse
from glob import glob
import multiprocessing as mp
from openeye import oechem
import os
import pandas
import pickle as pkl
import re
import shutil
import sys

sys.path.append(os.path.dirname(os.path.dirname(os.path.abspath(__file__))))
from asapdiscovery.data.utils import load_openeye_sdf, save_openeye_sdf
from asapdiscovery.docking.docking import run_docking_oe


def check_results(d):
    """
    Check if results exist already so we can skip.

    Parameters
    ----------
    d : str
        Directory

    Returns
    -------
    bool
        Results already exist
    """
    if (not os.path.isfile(os.path.join(d, "docked.sdf"))) or (
        not os.path.isfile(os.path.join(d, "results.pkl"))
    ):
        return False

    try:
        _ = load_openeye_sdf(os.path.join(d, "docked.sdf"))
    except Exception:
        return False

    try:
        _ = pkl.load(open(os.path.join(d, "results.pkl"), "rb"))
    except Exception:
        return False

    return True


def load_dus(file_base, by_compound=False):
    """
    Load all present oedu files. If `file_base` is a directory, os.walk will be
    used to find all .oedu files in the directory. Otherwise, it will be
    assessed with glob.

    Parameters
    ----------
    file_base : str
        Directory/base filepath for .oedu files, or best_results.csv file if
        `by_compound` is True.
    by_compound : bool, default=False
        Whether to load by dataset (False) or by compound_id (True).

    Returns
    -------
    Dict[str, List[str]]
        Dictionary mapping Mpro dataset name/compound id to list of full
        Mpro names/compound ids (with chain)
    Dict[str, oechem.OEDesignUnit]
        Dictionary mapping full Mpro name/compound id (including chain) to its
        design unit
    """

    if os.path.isdir(file_base):
        all_fns = [
            os.path.join(file_base, fn)
            for _, _, files in os.walk(file_base)
            for fn in files
            if fn[-4:] == "oedu"
        ]
    elif os.path.isfile(file_base) and by_compound:
        df = pandas.read_csv(file_base)
        all_fns = [
            os.path.join(os.path.dirname(fn), "predocked.oedu")
            for fn in df["Docked_File"]
        ]
    else:
        all_fns = glob(file_base)

    du_dict = {}
    dataset_dict = {}
    if by_compound:
        re_pat = r"([A-Z]{3}-[A-Z]{3}-[a-z0-9]+-[0-9]+)_[0-9][A-Z]"
    else:
        re_pat = r"(Mpro-[A-Za-z][0-9]+)_[0-9][A-Z]"
    for fn in all_fns:
        m = re.search(re_pat, fn)
        if m is None:
            search_type = "compound_id" if by_compound else "Mpro dataset"
            print(f"No {search_type} found for {fn}", flush=True)
            continue

        dataset = m.groups()[0]
        full_name = m.group()
        du = oechem.OEDesignUnit()
        if not oechem.OEReadDesignUnit(fn, du):
            print(f"Failed to read DesignUnit {fn}", flush=True)
            continue
        du_dict[full_name] = du
        try:
            dataset_dict[dataset].append(full_name)
        except KeyError:
            dataset_dict[dataset] = [full_name]

    return dataset_dict, du_dict


def mp_func(out_dir, lig_name, du_name, *args, **kwargs):
    """
    Wrapper function for multiprocessing. Everything other than the named args
    will be passed directly to run_docking_oe.

    Parameters
    ----------
    out_dir : str
        Output file
    lig_name : str
        Ligand name
    du_name : str
        DesignUnit name

    Returns
    -------
    """
    if check_results(out_dir):
        print(f"Loading found results for {lig_name}_{du_name}", flush=True)
        return pkl.load(open(os.path.join(out_dir, "results.pkl"), "rb"))
    os.makedirs(out_dir, exist_ok=True)

    success, posed_mol, docking_id = run_docking_oe(*args, **kwargs)
    if success:
        out_fn = os.path.join(out_dir, "docked.sdf")
        save_openeye_sdf(posed_mol, out_fn)

<<<<<<< HEAD
        rmsds = []
        posit_probs = []
        posit_methods = []
        chemgauss_scores = []
        for conf in posed_mol.GetConfs():
            rmsds.append(
                float(oechem.OEGetSDData(conf, f"Docking_{docking_id}_RMSD"))
            )
            posit_probs.append(
                float(oechem.OEGetSDData(conf, f"Docking_{docking_id}_POSIT"))
            )
            posit_methods.append(
                oechem.OEGetSDData(conf, f"Docking_{docking_id}_POSIT_method")
            )
            chemgauss_scores.append(
                float(
                    oechem.OEGetSDData(conf, f"Docking_{docking_id}_Chemgauss4")
                )
            )
        clash = int(oechem.OEGetSDData(conf, f"Docking_{docking_id}_clash"))
=======
        rmsd = float(
            oechem.OEGetSDData(posed_mol, f"Docking_{docking_id}_RMSD")
        )
        posit_prob = float(
            oechem.OEGetSDData(posed_mol, f"Docking_{docking_id}_POSIT")
        )
        chemgauss_score = float(
            oechem.OEGetSDData(posed_mol, f"Docking_{docking_id}_Chemgauss4")
        )
        clash = int(
            oechem.OEGetSDData(posed_mol, f"Docking_{docking_id}_clash")
        )
        smiles = oechem.OEGetSDData(posed_mol, f"SMILES")
>>>>>>> 5c667bf6
    else:
        out_fn = ""
        rmsds = [-1.0]
        posit_probs = [-1.0]
        posit_methods = [""]
        chemgauss_scores = [-1.0]
        clash = -1
        smiles = "None"

<<<<<<< HEAD
    results = [
        (
            lig_name,
            du_name,
            out_fn,
            i,
            rmsd,
            prob,
            method,
            chemgauss,
            clash,
        )
        for i, (rmsd, prob, method, chemgauss) in enumerate(
            zip(rmsds, posit_probs, posit_methods, chemgauss_scores)
        )
    ]
=======
    results = (
        lig_name,
        du_name,
        out_fn,
        rmsd,
        posit_prob,
        chemgauss_score,
        clash,
        smiles
    )
>>>>>>> 5c667bf6
    pkl.dump(results, open(os.path.join(out_dir, "results.pkl"), "wb"))
    return results


################################################################################
def get_args():
    parser = argparse.ArgumentParser(description="")

    ## Input arguments
    parser.add_argument("-l", "--lig_file", help="SDF file containing ligands.")
    parser.add_argument(
        "-e",
        "--exp_file",
        help="JSON file containing ExperimentalCompoundDataUpdate object.",
    )
    parser.add_argument(
        "-r",
        "--receptor",
        required=True,
        help=(
            "Path/glob to prepped receptor(s), or best_results.csv file if "
            "--by_compound is given."
        ),
    )
    parser.add_argument(
        "-s",
        "--sort_res",
        help="Pickle file giving compound_ids, xtal_ids, and sort_idxs.",
    )

    ## Output arguments
    parser.add_argument(
        "-o",
        "--output_dir",
        required=True,
        help="Path to output_dir.",
    )

    ## Performance arguments
    parser.add_argument(
        "-n",
        "--num_cores",
        type=int,
        default=1,
        help="Number of concurrent processes to run.",
    )
    parser.add_argument(
        "-t",
        "--top_n",
        type=int,
        default=1,
        help="Number of top matches to dock. Set to -1 to dock all.",
    )
    parser.add_argument(
        "-d",
        "--docking_sys",
        default="posit",
        help="Which docking system to use [posit, hybrid]. Defaults to posit.",
    )
    parser.add_argument(
        "-x",
        "--relax",
        default="none",
        help="When to run relaxation [none, clash, all]. Defaults to none.",
    )
    parser.add_argument(
        "-y",
        "--hybrid",
        action="store_true",
        help="Whether to only use hybrid docking protocol in POSIT.",
    )
    parser.add_argument(
        "-c",
        "--by_compound",
        action="store_true",
        help="Load/store DesignUnits by compound_id instead of by Mpro dataset.",
    )
    parser.add_argument(
        "-g",
        "--omega",
        action="store_true",
        help="Use Omega conformer enumeration.",
    )
    parser.add_argument(
        "-p",
        "--num_poses",
        type=int,
        default=1,
        help="Number of poses to return from docking.",
    )

    return parser.parse_args()


def main():
    args = get_args()

    ## Parse symlinks in output_dir
    args.output_dir = os.path.realpath(args.output_dir)

    if args.exp_file:
        import json
        from asapdiscovery.data.schema import ExperimentalCompoundDataUpdate

        ## Load compounds
        exp_compounds = [
            c
            for c in ExperimentalCompoundDataUpdate(
                **json.load(open(args.exp_file, "r"))
            ).compounds
            if c.smiles is not None
        ]
        ## Make OEGraphMol for each compound
        mols = []
        for c in exp_compounds:
            new_mol = oechem.OEGraphMol()
            oechem.OESmilesToMol(new_mol, c.smiles)
            mols.append(new_mol)
    if args.lig_file:
        if args.exp_file:
            print(
                (
                    "WARNING: Arguments passed for both --exp_file and "
                    "--lig_file, using --exp_file."
                ),
                flush=True,
            )
        else:
            ## Load all ligands to dock
            ifs = oechem.oemolistream()
            ifs.open(args.lig_file)
            mols = [mol.CreateCopy() for mol in ifs.GetOEGraphMols()]
    elif args.exp_file is None:
        raise ValueError(
            "Need to specify exactly one of --exp_file or --lig_file."
        )
    n_mols = len(mols)

    ## Load all receptor DesignUnits
    dataset_dict, du_dict = load_dus(args.receptor, args.by_compound)

    ## Load sort indices if given
    if args.sort_res:
        compound_ids, xtal_ids, sort_idxs = pkl.load(open(args.sort_res, "rb"))
        ## If we're docking to all DUs, set top_n appropriately
        if args.top_n == -1:
            args.top_n = len(xtal_ids)

        ## Make sure that compound_ids match with experimental data if that's
        ##  what we're using
        if args.exp_file:
            assert all(
                [
                    compound_id == c.compound_id
                    for (compound_id, c) in zip(compound_ids, exp_compounds)
                ]
            ), (
                "Sort result compound_ids are not equivalent to "
                "compound_ids in --exp_file."
            )
    else:
        ## Use index as compound_id
        compound_ids = [str(i) for i in range(n_mols)]
        ## Get dataset values from DesignUnit filenames
        xtal_ids = list(dataset_dict.keys())
        ## Arbitrary sort index, same for each ligand
        sort_idxs = [list(range(len(xtal_ids)))] * n_mols
        args.top_n = len(xtal_ids)

    mp_args = []
    for i, m in enumerate(mols):
        dock_dus = []
        xtals = []
        for xtal in sort_idxs[i][: args.top_n]:
            if xtal_ids[xtal] not in dataset_dict:
                continue
            ## Get the DU for each full Mpro name associated with this dataset
            dock_dus.extend([du_dict[x] for x in dataset_dict[xtal_ids[xtal]]])
            xtals.extend(dataset_dict[xtal_ids[xtal]])
        new_args = [
            (
                os.path.join(args.output_dir, f"{compound_ids[i]}_{x}"),
                compound_ids[i],
                x,
                du,
                m,
                args.docking_sys.lower(),
                args.relax.lower(),
                args.hybrid,
                f"{compound_ids[i]}_{x}",
                args.omega,
                args.num_poses,
            )
            for du, x in zip(dock_dus, xtals)
        ]
        mp_args.extend(new_args)

    results_cols = [
        "ligand_id",
        "du_structure",
        "docked_file",
        "pose_id",
        "docked_RMSD",
        "POSIT_prob",
        "POSIT_method",
        "chemgauss4_score",
        "clash",
        "SMILES"
    ]
    nprocs = min(mp.cpu_count(), len(mp_args), args.num_cores)
    print(f"Running {len(mp_args)} docking runs over {nprocs} cores.")
    with mp.Pool(processes=nprocs) as pool:
        results_df = pool.starmap(mp_func, mp_args)
    results_df = [res for res_list in results_df for res in res_list]
    results_df = pandas.DataFrame(results_df, columns=results_cols)

    results_df.to_csv(f"{args.output_dir}/all_results.csv")

    ## Concatenate all individual SDF files
    combined_sdf = f"{args.output_dir}/combined.sdf"
    with open(combined_sdf, "wb") as wfd:
        for f in results_df["docked_file"]:
            if f == "":
                continue
            with open(f, "rb") as fd:
                shutil.copyfileobj(fd, wfd)


if __name__ == "__main__":
    main()<|MERGE_RESOLUTION|>--- conflicted
+++ resolved
@@ -144,11 +144,11 @@
         out_fn = os.path.join(out_dir, "docked.sdf")
         save_openeye_sdf(posed_mol, out_fn)
 
-<<<<<<< HEAD
         rmsds = []
         posit_probs = []
         posit_methods = []
         chemgauss_scores = []
+        smiles = []
         for conf in posed_mol.GetConfs():
             rmsds.append(
                 float(oechem.OEGetSDData(conf, f"Docking_{docking_id}_RMSD"))
@@ -164,22 +164,8 @@
                     oechem.OEGetSDData(conf, f"Docking_{docking_id}_Chemgauss4")
                 )
             )
+            smiles.append(oechem.OEGetSDData(posed_mol, f"SMILES"))
         clash = int(oechem.OEGetSDData(conf, f"Docking_{docking_id}_clash"))
-=======
-        rmsd = float(
-            oechem.OEGetSDData(posed_mol, f"Docking_{docking_id}_RMSD")
-        )
-        posit_prob = float(
-            oechem.OEGetSDData(posed_mol, f"Docking_{docking_id}_POSIT")
-        )
-        chemgauss_score = float(
-            oechem.OEGetSDData(posed_mol, f"Docking_{docking_id}_Chemgauss4")
-        )
-        clash = int(
-            oechem.OEGetSDData(posed_mol, f"Docking_{docking_id}_clash")
-        )
-        smiles = oechem.OEGetSDData(posed_mol, f"SMILES")
->>>>>>> 5c667bf6
     else:
         out_fn = ""
         rmsds = [-1.0]
@@ -187,9 +173,8 @@
         posit_methods = [""]
         chemgauss_scores = [-1.0]
         clash = -1
-        smiles = "None"
-
-<<<<<<< HEAD
+        smiles = ["None"]
+
     results = [
         (
             lig_name,
@@ -201,23 +186,13 @@
             method,
             chemgauss,
             clash,
+            smi,
         )
-        for i, (rmsd, prob, method, chemgauss) in enumerate(
-            zip(rmsds, posit_probs, posit_methods, chemgauss_scores)
+        for i, (rmsd, prob, method, chemgauss, smi) in enumerate(
+            zip(rmsds, posit_probs, posit_methods, chemgauss_scores, smiles)
         )
     ]
-=======
-    results = (
-        lig_name,
-        du_name,
-        out_fn,
-        rmsd,
-        posit_prob,
-        chemgauss_score,
-        clash,
-        smiles
-    )
->>>>>>> 5c667bf6
+
     pkl.dump(results, open(os.path.join(out_dir, "results.pkl"), "wb"))
     return results
 
@@ -425,7 +400,7 @@
         "POSIT_method",
         "chemgauss4_score",
         "clash",
-        "SMILES"
+        "SMILES",
     ]
     nprocs = min(mp.cpu_count(), len(mp_args), args.num_cores)
     print(f"Running {len(mp_args)} docking runs over {nprocs} cores.")
