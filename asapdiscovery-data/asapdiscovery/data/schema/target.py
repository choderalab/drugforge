--- conflicted
+++ resolved
@@ -9,20 +9,16 @@
     pdb_string_to_oemol,
     split_openeye_mol,
 )
-<<<<<<< HEAD
 from asapdiscovery.data.schema.identifiers import TargetIdentifiers
-from pydantic.v1 import Field, root_validator
-=======
-from asapdiscovery.modeling.schema import MoleculeFilter  # TODO: move to backend
 from pydantic import Field, model_validator
->>>>>>> f9275870
 
 from asapdiscovery.data.schema.schema_base import (
     DataModelAbstractBase,
     DataStorageType,
     check_strings_for_equality_with_exclusion,
     schema_dict_get_val_overload,
-    write_file_directly, MoleculeFilter,
+    write_file_directly,
+    MoleculeFilter,
 )
 
 logger = logging.getLogger(__name__)
@@ -130,94 +126,4 @@
         """
         Get the crystal symmetry of the target
         """
-        return oechem.OEGetCrystalSymmetry(self.to_oemol())
-
-<<<<<<< HEAD
-=======
-
-class PreppedTarget(DataModelAbstractBase):
-    """
-    Schema for a PreppedTarget, wrapper around an OpenEye Design Unit
-    """
-
-    target_name: str = Field(None, description="The name of the target")
-
-    ids: Optional[TargetIdentifiers] = Field(
-        None,
-        description="TargetIdentifiers Schema for identifiers associated with this target",
-    )
-
-    data: bytes = Field(
-        "",
-        description="OpenEye oedu file stored as a bytes object **encoded in base64** to hold internal data state",
-        repr=False,
-    )
-    data_format: DataStorageType = Field(
-        DataStorageType.b64oedu,
-        description="Enum describing the data storage method",
-        allow_mutation=False,
-    )
-    target_hash: str = Field(
-        ...,
-        description="A unique reproducible hash based on the contents of the pdb file which created the target.",
-        allow_mutation=False,
-    )
-
-    crystal_symmetry: Optional[Any] = Field(
-        None,
-        description="bounding box of the target, lost in oedu conversion so can be saved as attribute.",
-    )
-
-    @model_validator(mode="before")
-    @classmethod
-    def _validate_at_least_one_id(cls, v):
-        # simpler as we never need to pop attrs off the serialised representation.
-        ids = v.get("ids")
-        compound_name = v.get("target_name")
-        # check if all the identifiers are None
-        if compound_name is None:
-            if ids is None or all([not v for v in schema_dict_get_val_overload(ids)]):
-                raise ValueError(
-                    "At least one identifier must be provide, or target_name must be provided"
-                )
-        return v
-
-    @classmethod
-    def from_oedu(cls, oedu: oechem.OEDesignUnit, **kwargs) -> "PreppedTarget":
-        kwargs.pop("data", None)
-        oedu_bytes = oedu_to_bytes64(oedu)
-        return cls(data=oedu_bytes, **kwargs)
-
-    def to_oedu(self) -> oechem.OEDesignUnit:
-        return bytes64_to_oedu(self.data)
-
-    @classmethod
-    def from_oedu_file(cls, oedu_file: Union[str, Path], **kwargs) -> "PreppedTarget":
-        kwargs.pop("data", None)
-        oedu = load_openeye_design_unit(oedu_file)
-        return cls.from_oedu(oedu=oedu, **kwargs)
-
-    def to_oedu_file(self, filename: Union[str, Path]) -> None:
-        oedu = self.to_oedu()
-        save_openeye_design_unit(oedu, filename)
-
-    def to_pdb_file(self, filename: str):
-        """
-        Write the prepared target receptor to PDB file using openeye.
-        Parameters
-        ----------
-        filename: The name of the pdb file the target should be writen to.
-        """
-        oedu = self.to_oedu()
-        _, oe_receptor, _ = split_openeye_design_unit(du=oedu)
-        # As advised by Alex <https://github.com/choderalab/asapdiscovery/pull/608#discussion_r1388067468>
-        openeye_perceive_residues(oe_receptor)
-        save_openeye_pdb(oe_receptor, pdb_fn=filename)
-
-    @property
-    def hash(self):
-        """Create a hash based on the pdb file contents"""
-        import hashlib
-
-        return hashlib.sha256(self.data).hexdigest()
->>>>>>> f9275870
+        return oechem.OEGetCrystalSymmetry(self.to_oemol())