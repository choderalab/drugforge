--- conflicted
+++ resolved
@@ -4,11 +4,7 @@
 from enum import Enum
 from pathlib import Path
 
-<<<<<<< HEAD
-from pydantic.v1 import BaseModel, ByteSize
-=======
 from pydantic.v1 import BaseModel, ByteSize, Field
->>>>>>> 07deef87
 
 _SCHEMA_VERSION = "0.1.0"
 
