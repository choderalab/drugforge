from pathlib import Path
from typing import Optional

import click
import pandas as pd

from asapdiscovery.cli.cli_args import output_dir, pdb_file
from asapdiscovery.spectrum.blast import PDBEntry, get_blast_seqs
from asapdiscovery.spectrum.calculate_rmsd import (
    save_alignment_pymol,
    select_best_colabfold,
)
from asapdiscovery.spectrum.cli_args import (
    blast_json,
    email,
    gen_ref_pdb,
    multimer,
    n_chains,
    seq_file,
    seq_type,
    pymol_save,
    max_mismatches,
)
from asapdiscovery.spectrum.seq_alignment import Alignment, do_MSA
from asapdiscovery.spectrum.align_seq_match import (
    pairwise_alignment, 
    fasta_alignment,
    save_pymol_seq_align,
)

@click.group()
def spectrum():
    """Run spectrum alignment workflows for related protein search and alignment."""
    pass


@spectrum.command()
@seq_file
@seq_type
@output_dir
@click.option(
    "--nalign",
    type=int,
    default=1000,
    help="Number of alignments that BLAST search will output.",
)
@click.option(
    "--e-thr",
    type=float,
    default=10.0,
    help="Threshold to select BLAST results.",
)
@click.option(
    "--save-blast",
    type=str,
    default="blast.csv",
    help="Optional file name for saving result of BLAST search",
)
@click.option(
    "--sel-key",
    type=str,
    default="",
    help="Selection key to filter BLAST output. Provide either a keyword, or 'host: <species>'",
)
@blast_json
@email
@multimer
@n_chains
@gen_ref_pdb
@click.option(
    "--plot-width",
    type=int,
    default=1500,
    help="Width for the multi-alignment plot.",
)
@click.option(
    "--color-seq-match",
    is_flag=True,
    default=False,
    help="Color aminoacid matches in html alignment: Red for exact match and yellow for same-group match.",
)
@click.option(
    "--align-start-idx",
    default=0,
    help="Start index for reference aminoacids in html alignment (Useful when matching idxs to PyMOL labels)",
)
@click.option(
    "--custom-order",
    default="",
    help="Custom order of aligned sequences (not including ref) can be provided as a string with comma-sep indexes.",
)
def seq_alignment(
    seq_file: str,
    seq_type: Optional[str] = None,
    nalign: int = 1000,
    e_thr: float = 10.0,
    sel_key: str = "",
    plot_width: int = 1500,
    blast_json: Optional[str] = None,
    save_blast: Optional[str] = "blast.csv",
    email: str = "",
    multimer: bool = False,
    n_chains: int = 1,
    gen_ref_pdb: bool = False,
    output_dir: str = "output",
    color_seq_match: bool = False,
    align_start_idx: int = 0,
    max_mismatches: int = 2,
    custom_order: str = '',
):
    """
    Find similarities between reference protein and its related proteins by sequence.
    """

    if blast_json is not None:
        print("Loading inputs from json file... Will override all other inputs.")
        raise NotImplementedError("Haven't implement the json option yet")
    else:
        pass

    # check all the required files exist
    if not Path(seq_file).exists():
        raise FileNotFoundError(f"Fasta file {seq_file} does not exist")
    if seq_type in ["fasta", "pdb", "pre-calc"]:
        input_type = seq_type
    else:
        raise ValueError(
            "The option input-type must be either 'fasta', 'pdb' or 'pre-calc'"
        )

    if multimer:
        n_chains = n_chains
    else:
        n_chains = 1
    # Create folder if doesn't already exists
    results_folder = Path(output_dir)
    results_folder.mkdir(parents=True, exist_ok=True)

    if "host" in sel_key:
        if len(email) < 0:
            raise ValueError(
                "If a host selection is requested, an email must be provided"
            )

    # Perform BLAST search on input sequence
    matches_df = get_blast_seqs(
        seq_file,
        results_folder,
        input_type=input_type,
        save_csv=save_blast,
        nalign=nalign,
        nhits=int(nalign * 3 / 4),
        e_val_thresh=e_thr,
        database="refseq_protein",
        verbose=False,
        email=email,
    )

    # Perform alignment for each entry in the FASTA file
    for query in matches_df["query"].unique():
        alignment = Alignment(matches_df, query, results_folder)
        file_prefix = alignment.query_label
        alignment_out = do_MSA(
            alignment,
            sel_key,
            file_prefix,
            plot_width,
            n_chains,
            color_seq_match,
            align_start_idx,
            max_mismatches,
            custom_order,
        )

        # Generate PDB file for template if requested (only for the reference structure)
        if gen_ref_pdb:
            pdb_entry = PDBEntry(seq=alignment_out.select_file, type="fasta")
            pdb_file_record = pdb_entry.retrieve_pdb(
                results_folder=results_folder, min_id_match=99.9, ref_only=True
            )

            record = pdb_file_record[0]
            print(f"A PDB template for {record.label} was saved as {record.pdb_file}")


@spectrum.command()
@seq_file
@pdb_file
@output_dir
@click.option(
    "--cfold-results",
    type=click.Path(resolve_path=True, exists=True, file_okay=False, dir_okay=True),
    help="Path to folder where all ColabFold results are stored.",
)
@click.option(
    "--pdb-align",
    type=str,
    help="Path to PDB to align. Not needed when --cfold-results is given.",
)
@click.option(
    "--struct-dir",
    type=click.Path(resolve_path=True, exists=True, file_okay=False, dir_okay=True),
    help="Path to folder where structures to align are stored. Not needed when --cfold-results or --pdb-align is given.",
)
@click.option(
    "--pymol-save",
    type=str,
    default="aligned_proteins.pse",
    help="Path to save pymol session with aligned proteins.",
)
@click.option(
    "--chain",
    type=str,
    default="both",
    help="Chains to display on visualization ('A', 'B' or 'both'). The default 'both' will align wrt chain A but display both chains.",
)
@click.option(
    "--color-by-rmsd",
    is_flag=True,
    default=False,
    help="Option to generate a PyMOL session were targets are colored by RMSD with respect to ref.",
)
@click.option(
    "--cf-format",
    type=str,
    default="alphafold2_ptm",
    help="Model used with ColabFold. Either 'alphafold2_ptm' or 'alphafold2_multimer_v3'",
)
def struct_alignment(
    seq_file: str,
    pdb_file: str,
    cfold_results: Optional[str] = None,
    struct_dir: Optional[str] = None,
    pdb_align: Optional[str] = None,
    pymol_save: Optional[str] = "aligned_proteins.pse",
    color_by_rmsd: Optional[bool] = False,
    chain: Optional[str] = "A",
    cf_format: Optional[str] = "alphafold2_ptm",
    output_dir: str = "output",
):
    """
    Align PDB structures generated from ColabFold with respect to a reference pdb_file, as listed in the csv seq_file used for the folding.
    """

    ref_pdb = Path(pdb_file)
    if not ref_pdb.exists():
        raise FileNotFoundError(f"Ref PDB file {ref_pdb} does not exist")

    save_dir = Path(output_dir)
    save_dir.mkdir(parents=True, exist_ok=True)
    session_save = save_dir / pymol_save

<<<<<<< HEAD
    if not (cfold_results or struct_dir or pdb_align):
        raise ValueError("At least one of 'cfold_results', 'struct_dir', or 'pdb_align' must be provided.")
=======
    aligned_pdbs = []
    seq_labels = []
    seq_df = pd.read_csv(seq_file)
    for index, row in seq_df.iterrows():
        # iterate over each csv entry
        mol = row["id"]
        final_pdb = save_dir / f"{mol}_aligned.pdb"
        # Select best seed repetition
        align_chain = chain
        if chain == "both":
            align_chain = "A"
        min_rmsd, min_file = select_best_colabfold(
            results_dir,
            mol,
            ref_pdb,
            chain=align_chain,
            final_pdb=final_pdb,
            fold_model=cf_format,
        )
>>>>>>> bb0c7913

    if cfold_results is None: # cfold results has priority  
        session_save = save_dir / pymol_save
        if pdb_align is not None: # priority given to pdb_align
            results_dir = Path(pdb_align)
            aligned_pdbs = [str(results_dir)]
            seq_labels = [results_dir.stem]
        else:
            results_dir = Path(struct_dir)
            aligned_pdbs = []
            seq_labels = []
            for file_path in results_dir.glob("*.pdb"):
                print(f"Reading structure {file_path.stem}")
                aligned_pdbs.append(str(file_path))
                seq_labels.append(file_path.stem)
        if not results_dir.exists():
            raise FileNotFoundError(
                f"The folder with pdbs to align {results_dir} does not exist"
            )
        save_alignment_pymol(aligned_pdbs, seq_labels, ref_pdb, session_save, chain, color_by_rmsd)
        return 
    else:
        # ColabFold results pipeline 
        results_dir = Path(cfold_results)
        if not results_dir.exists():
            raise FileNotFoundError(
                f"The folder with ColabFold results {results_dir} does not exist"
            )
        if not Path(seq_file).exists():
            raise FileNotFoundError(f"Sequence file {seq_file} does not exist")
        aligned_pdbs = []
        seq_labels = []
        seq_df = pd.read_csv(seq_file)
        for index, row in seq_df.iterrows():
            # iterate over each csv entry
            mol = row["id"]
            final_pdb = save_dir / f"{mol}_aligned.pdb"
            # Select best seed repetition
            align_chain = chain
            if chain == 'both':
                align_chain = "A"
            min_rmsd, min_file = select_best_colabfold(
                results_dir,
                mol,
                ref_pdb,
                chain=align_chain,
                final_pdb=final_pdb,
                fold_model=cf_format,
            )
            aligned_pdbs.append(min_file)
            seq_labels.append(mol)

    session_save = save_dir / pymol_save
    save_alignment_pymol(
        aligned_pdbs, seq_labels, ref_pdb, session_save, chain, color_by_rmsd
    )


@spectrum.command()
@pdb_file
@click.option(
    "-t",
    "--type",
    type=str,
    default="pwise",
    help="If 'pwise', a pairwise alignment is done with pdb-complex. With 'fasta', a fasta file is provided with the precomputed alignment.",
)
@click.option(
    "--pdb-align",
    type=str,
    help="Path to PDB to align",
)
@click.option(
    "--struct-dir",
    type=click.Path(resolve_path=True, exists=True, file_okay=False, dir_okay=True),
    help="Path to folder where structures to align are stored. Not needed when --cfold-results or --pdb-align is given.",
)
@click.option(
    "--pdb-label",
    type=str,
    default="ref,pdb",
    help="Label of PDB in PyMOL (optional). Provide as string 'REF,ALIGN1,<ALIGN2>,<ALIGN3>,...'",
)
@pymol_save
@click.option(
    "--fasta-a",
    type=str,
    default=None,
    help="Path to fasta with chain A alignment",
)
@click.option(
    "--fasta-b",
    type=str,
    default=None,
    help="Path to fasta with chain B alignment",
)
@click.option(
    "--fasta-sel",
    type=str,
    default="0,1",
    help="Index of sequences in fasta file to use in the alignment (optional for --struct-dir mode).",
)
@click.option(
    "--start-a",
    type=int,
    default="1",
    help="Start index for chain A. In multi-sequence alignment mode, all proteins to align must have the same start idx",
)
@click.option(
    "--start-b",
    type=int,
    default="1",
    help="Start index for chain B. In multi-sequence alignment mode, all proteins to align must have the same start idx",
)
@max_mismatches
def fitness_alignment(
    pdb_file: str,
    pdb_label: str,
    type:str,
    pymol_save: str,
    pdb_align: str,
    struct_dir: str,
    fasta_sel:str,
    start_a=1,
    start_b=1,
    fasta_a=None,
    fasta_b=None,
    max_mismatches=0,
    ) -> None:
    """
    Align PDB structures and color by parwise or multi-sequence alignment match
    """

    start_idxA = start_a
    start_idxB = start_b

    session_save = pymol_save
    pdb_labels = pdb_label.split(",")
    if type == "pwise":
        if pdb_align is None:
            raise ValueError("pdb-align must be provided in pairwise mode! struct-dir pairwise alignment is not possible.")
        pdb_align, colorsA, colorsB = pairwise_alignment(pdb_file, 
                                                         pdb_align, 
                                                         start_idxA, 
                                                         start_idxB)
    elif type == "fasta":
        assert fasta_a is not None
        assert fasta_b is not None
        pdb_align, colorsA, colorsB, pdb_labels = fasta_alignment(fasta_a, 
                                                                  fasta_b, 
                                                                  fasta_sel, 
                                                                  pdb_labels, 
                                                                  start_idxA, 
                                                                  start_idxB,
                                                                  pdb_align, 
                                                                  struct_dir,
                                                                  max_mismatches)
    else:
        raise NotImplementedError("Types allowed are 'pwise' and 'fasta'")
    save_pymol_seq_align(pdb_align, pdb_labels, pdb_file, [colorsA, colorsB], session_save)


if __name__ == "__main__":
    spectrum()<|MERGE_RESOLUTION|>--- conflicted
+++ resolved
@@ -250,30 +250,8 @@
     save_dir.mkdir(parents=True, exist_ok=True)
     session_save = save_dir / pymol_save
 
-<<<<<<< HEAD
     if not (cfold_results or struct_dir or pdb_align):
         raise ValueError("At least one of 'cfold_results', 'struct_dir', or 'pdb_align' must be provided.")
-=======
-    aligned_pdbs = []
-    seq_labels = []
-    seq_df = pd.read_csv(seq_file)
-    for index, row in seq_df.iterrows():
-        # iterate over each csv entry
-        mol = row["id"]
-        final_pdb = save_dir / f"{mol}_aligned.pdb"
-        # Select best seed repetition
-        align_chain = chain
-        if chain == "both":
-            align_chain = "A"
-        min_rmsd, min_file = select_best_colabfold(
-            results_dir,
-            mol,
-            ref_pdb,
-            chain=align_chain,
-            final_pdb=final_pdb,
-            fold_model=cf_format,
-        )
->>>>>>> bb0c7913
 
     if cfold_results is None: # cfold results has priority  
         session_save = save_dir / pymol_save
