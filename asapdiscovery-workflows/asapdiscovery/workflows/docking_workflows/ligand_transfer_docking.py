"""
The ligand transfer docking workflow is a workflow that is used to dock a
ligand from one protein to another, related protein.

The workflow is as follows:
1. Load a set of apo protein targets
2. Load a set of ligands whose binding poses are known in the context of a reference protein
3. Align the apo proteins to the reference protein.
4. Transfer the ligand coordinates to the aligned apo proteins
5. Dock the transferred ligands to the apo proteins using the transferred coordinates as a reference
"""

from pathlib import Path
from shutil import rmtree
from typing import Optional

from asapdiscovery.data.operators.selectors.selector_list import StructureSelector
from asapdiscovery.data.readers.meta_structure_factory import MetaStructureFactory
from asapdiscovery.data.util.dask_utils import (
    BackendType,
    DaskType,
    make_dask_client_meta,
)
from asapdiscovery.data.util.logging import FileLogger
from asapdiscovery.data.util.utils import check_empty_dataframe
from asapdiscovery.dataviz.gif_viz import GIFVisualizer
from asapdiscovery.dataviz.html_viz import ColorMethod, HTMLVisualizer
from asapdiscovery.docking.docking import write_results_to_multi_sdf
from asapdiscovery.docking.docking_data_validation import DockingResultCols
from asapdiscovery.docking.openeye import POSIT_METHOD, POSIT_RELAX_MODE, POSITDocker
from asapdiscovery.docking.scorer import ChemGauss4Scorer, MetaScorer, MLModelScorer
from asapdiscovery.ml.models import ASAPMLModelRegistry
from asapdiscovery.modeling.protein_prep import LigandTransferProteinPrepper
from asapdiscovery.simulation.simulate import OpenMMPlatform, VanillaMDSimulator
from asapdiscovery.workflows.docking_workflows.workflows import (
    DockingWorkflowInputsBase,
)
from pydantic import Field, PositiveInt, root_validator, validator


class LigandTransferDockingWorkflowInputs(DockingWorkflowInputsBase):
    target_structure_dir: Optional[Path] = Field(
        None,
        description="Path to a directory containing apo structures to transfer the ligands.",
    )
    target_pdb_file: Optional[Path] = Field(
        None, description="Path to a PDB file to prep and dock to."
    )

    target_fragalysis_dir: Optional[Path] = Field(
        None, description="Path to a directory containing a Fragalysis dump."
    )

    reference_complex_dir: Optional[Path] = Field(
        None, description="Path to a directory containing reference complexes."
    )
    reference_pdb_file: Optional[Path] = Field(
        None, description="Path to a PDB file to prep and dock to."
    )

    reference_fragalysis_dir: Optional[Path] = Field(
        None, description="Path to a directory containing a Fragalysis dump."
    )

    cache_dir: Optional[str] = Field(
        None, description="Path to a directory where a cache has been generated"
    )

    use_only_cache: bool = Field(
        False,
        description="Whether to only use the cached structures, otherwise try to prep uncached structures.",
    )

    save_to_cache: bool = Field(
        True,
        description="Generate a cache from structures prepped in this workflow run in this directory",
    )
    write_final_sdf: bool = Field(
        default=True,
        description="Whether to write the final docked poses to an SDF file.",
    )

    # Copied from LigandTransferProteinPrepper
    ref_chain: Optional[str] = Field("A", description="Reference chain ID to align to.")

    active_site_chain: Optional[str] = Field(
        "A", description="Chain ID to align to reference."
    )
    seqres_yaml: Optional[Path] = Field(
        None, description="Path to seqres yaml to mutate to."
    )
    loop_db: Optional[Path] = Field(
        None, description="Path to loop database to use for prepping"
    )

    # Copied from CrossDockingWorkflowInputs
    relax: POSIT_RELAX_MODE = Field(
        POSIT_RELAX_MODE.NONE,
        description="When to check for relaxation either, 'clash', 'all', 'none'",
    )
    posit_method: POSIT_METHOD = Field(
        POSIT_METHOD.ALL, description="POSIT method to use"
    )
    use_omega: bool = Field(False, description="Use omega to generate conformers")
    omega_dense: bool = Field(False, description="Use dense conformer generation")
    num_poses: PositiveInt = Field(1, description="Number of poses to generate")
    allow_low_posit_prob: bool = Field(False, description="Allow low posit probability")
    low_posit_prob_thresh: float = Field(
        0.1,
        description="Minimum posit probability threshold if allow_low_posit_prob is False",
    )
    allow_final_clash: bool = Field(
        False, description="Allow clashing poses in last stage of docking"
    )
    allow_retries: bool = Field(
        True,
        description="Allow retries with different options if docking fails initially",
    )

    # copied form SmallScaleDockingInputs

    posit_confidence_cutoff: float = Field(
        0.1,
        le=1.0,
        ge=0.0,
        description="POSIT confidence cutoff used to filter docking results",
    )
    ml_scorers: Optional[list[str]] = Field(
        None, description="The name of the ml scorers to use"
    )
    allow_dask_cuda: bool = Field(
        True,
        description="Whether to allow regenerating dask cuda cluster when in local mode",
    )
    md: bool = Field(False, description="Whether to run MD on the docked poses")
    md_steps: PositiveInt = Field(2500000, description="Number of MD steps to run")
    md_report_interval: PositiveInt = Field(
        1250, description="MD report interval for writing to disk"
    )
    md_openmm_platform: OpenMMPlatform = Field(
        OpenMMPlatform.Fastest, description="OpenMM platform to use for MD"
    )

    @classmethod
    @validator("ml_scorers")
    def ml_scorers_must_be_valid(cls, v):
        """
        Validate that the ml scorers are valid
        """
        if v is not None:
            for ml_scorer in v:
                if ml_scorer not in ASAPMLModelRegistry.get_implemented_model_types():
                    raise ValueError(
                        f"ML scorer {ml_scorer} not valid, must be one of {ASAPMLModelRegistry.get_implemented_model_types()}"
                    )
        return v

    @root_validator
    @classmethod
    def check_inputs(cls, values):
        """
        Validate inputs
        """
        for _type in ["target", "reference"]:
            total = sum(
                [
                    bool(
                        values.get(f"{_type}_{_dir}")
                        for _dir in ["fragalysis_dir", "structure_dir", "pdb_file"]
                    )
                ]
            )

            # can only specify one of fragalysis dir, structure dir and PDB file
            if total != 1:
                raise ValueError(
                    f"Must specify exactly one of {_type}_fragalysis_dir, {_type}_structure_dir or {_type}_pdb_file"
                )

            return values


def ligand_transfer_docking_workflow(inputs: LigandTransferDockingWorkflowInputs):
    """
    Run ligand transfer docking on a set of ligands, against a set of targets

    Parameters
    ----------
    inputs : LigandTransferDockingWorkflowInputs
        Inputs to ligand transfer docking

    Returns
    -------
    None
    """
    output_dir = inputs.output_dir
    new_directory = True
    if output_dir.exists():
        if inputs.overwrite:
            rmtree(output_dir)
        else:
            new_directory = False

    # this won't overwrite the existing directory
    output_dir.mkdir(exist_ok=True, parents=True)

    logger = FileLogger(
        inputs.logname,  # default root logger so that dask logging is forwarded
        path=output_dir,
        logfile="ligand-transfer-docking.log",
        stdout=False,
        level=inputs.loglevel,
    ).getLogger()

    if new_directory:
        logger.info(f"Writing to / overwriting output directory: {output_dir}")
    else:
        logger.info(f"Writing to existing output directory: {output_dir}")

    logger.info(f"Running ligand-transfer docking with inputs: {inputs}")
    logger.info(f"Dumping input schema to {output_dir / 'inputs.json'}")
    inputs.to_json_file(output_dir / "ligand_transfer_docking_inputs.json")

    # make a directory to store intermediate CSV results
    data_intermediates = Path(output_dir / "data_intermediates")
    data_intermediates.mkdir(exist_ok=True)

    if inputs.use_dask:
        dask_client = make_dask_client_meta(
            inputs.dask_type,
            loglevel=inputs.loglevel,
            n_workers=inputs.dask_n_workers,
        )
    else:
        dask_client = None

    # read structures
    ref_complex_factory = MetaStructureFactory(
        structure_dir=inputs.reference_complex_dir,
        fragalysis_dir=inputs.reference_fragalysis_dir,
        pdb_file=inputs.reference_pdb_file,
    )
    ref_complexes = ref_complex_factory.load(
        use_dask=inputs.use_dask,
        failure_mode=inputs.failure_mode,
        dask_client=dask_client,
    )

    # read structures
    target_factory = MetaStructureFactory(
        structure_dir=inputs.target_structure_dir,
        fragalysis_dir=inputs.target_fragalysis_dir,
        pdb_file=inputs.target_pdb_file,
    )
    targets = target_factory.load(
        use_dask=inputs.use_dask,
        failure_mode=inputs.failure_mode,
        dask_client=dask_client,
    )

    n_ref_complexes = len(ref_complexes)
    logger.info(f"Loaded {n_ref_complexes} reference complexes")
    n_targets = len(targets)
    logger.info(f"Loaded {n_targets} complexes")

    # prep complexes
    logger.info("Prepping complexes")
    prepper = LigandTransferProteinPrepper(
        reference_complexes=ref_complexes,
        ref_chain=inputs.ref_chain,
        active_site_chain=inputs.active_site_chain,
        seqres_yaml=inputs.seqres_yaml,
        loop_db=inputs.loop_db,
    )
    logger.info("Prepping complexes")
    prepped_complexes = prepper.prep(
        targets,
        use_dask=inputs.use_dask,
        dask_client=dask_client,
        failure_mode=inputs.failure_mode,
        cache_dir=inputs.cache_dir,
        use_only_cache=inputs.use_only_cache,
    )
    del targets

    n_prepped_complexes = len(prepped_complexes)
    logger.info(f"Prepped {n_prepped_complexes} complexes")
    for pc in prepped_complexes:
        logger.info(f"Complex is {pc.target.target_name}")

    if inputs.save_to_cache and inputs.cache_dir is not None:
        logger.info(f"Writing prepped complexes to global cache {inputs.cache_dir}")
        prepper.cache(prepped_complexes, inputs.cache_dir)

    # Here the only thing that makes sense is the self docking selector
    selector = StructureSelector.SELF_DOCKING.selector_cls()
<<<<<<< HEAD
    
    # Assuming all complexes have the same transfer ligand, otherwise there will be duplicated entries
    ligands =  [prepped_complexes[0].ligand] 
=======
    # ligands = [pc.ligand for pc in prepped_complexes] # I'm not sure yet how to generalize to multiple ligands
    ligands = [prepped_complexes[0].ligand]
>>>>>>> 7b54b0f8
    pairs = selector.select(ligands, prepped_complexes)

    n_pairs = len(pairs)
    logger.info(
        f"Selected {n_pairs} pairs for docking, from {len(ligands)} ligands and {n_prepped_complexes} complexes"
    )
    del prepped_complexes

    # dock pairs
    logger.info("Running docking on selected pairs")
    docker = POSITDocker(
        relax=inputs.relax,
        posit_method=inputs.posit_method,
        use_omega=inputs.use_omega,
        omega_dense=inputs.omega_dense,
        num_poses=inputs.num_poses,
        allow_low_posit_prob=inputs.allow_low_posit_prob,
        low_posit_prob_thresh=inputs.low_posit_prob_thresh,
        allow_final_clash=inputs.allow_final_clash,
        allow_retries=inputs.allow_retries,
    )
    results = docker.dock(
        pairs,
        output_dir=output_dir / "docking_results",
        use_dask=inputs.use_dask,
        dask_client=dask_client,
        failure_mode=inputs.failure_mode,
        # return_for_disk_backend=True,
    )

    n_results = len(results)
    logger.info(f"Docked {n_results} pairs successfully")
    if n_results == 0:
        raise ValueError("No docking results generated, exiting")
    del pairs

    # add chemgauss4 scorer
    scorers = [ChemGauss4Scorer()]

    # load ml scorers
    if inputs.ml_scorers:
        for ml_scorer in inputs.ml_scorers:
            logger.info(f"Loading ml scorer: {ml_scorer}")
            scorers.append(
                MLModelScorer.from_latest_by_target_and_type(inputs.target, ml_scorer)
            )

    if inputs.write_final_sdf:
        logger.info("Writing final docked poses to SDF file")
        write_results_to_multi_sdf(
            output_dir / "docking_results.sdf",
            results,
            backend=BackendType.IN_MEMORY,
            reconstruct_cls=docker.result_cls,
        )

    # score results
    logger.info("Scoring docking results")
    scorer = MetaScorer(scorers=scorers)
    scores_df = scorer.score(
        results,
        use_dask=inputs.use_dask,
        dask_client=dask_client,
        failure_mode=inputs.failure_mode,
        return_df=True,
        backend=BackendType.IN_MEMORY,
        reconstruct_cls=docker.result_cls,
        return_for_disk_backend=True,
    )

    scores_df.to_csv(data_intermediates / "docking_scores_raw.csv", index=False)

    logger.info("Filtering docking results")
    # filter for POSIT probability
    scores_df = scores_df[
        scores_df[DockingResultCols.DOCKING_CONFIDENCE_POSIT.value]
        > inputs.posit_confidence_cutoff
    ]

    n_posit_filtered = len(scores_df)
    logger.info(
        f"Filtered to {n_posit_filtered} / {n_results} docking results by POSIT confidence"
    )

    check_empty_dataframe(
        scores_df,
        logger=logger,
        fail="raise",
        tag="scores",
        message="No docking results passed the POSIT confidence cutoff",
    )

    logger.info("Running HTML visualiser for docked poses")
    html_ouptut_dir = output_dir / "poses"
    html_visualizer = HTMLVisualizer(
        color_method=ColorMethod.subpockets,
        target=inputs.target,
        output_dir=html_ouptut_dir,
    )
    pose_visualizatons = html_visualizer.visualize(
        results,
        use_dask=inputs.use_dask,
        dask_client=dask_client,
        failure_mode=inputs.failure_mode,
    )

    # rename visualisations target id column to POSIT structure tag so we can join
    pose_visualizatons.rename(
        columns={
            DockingResultCols.TARGET_ID.value: DockingResultCols.DOCKING_STRUCTURE_POSIT.value
        },
        inplace=True,
    )

    # join the two dataframes on ligand_id, target_id and smiles
    combined_df = scores_df.merge(
        pose_visualizatons,
        on=[
            DockingResultCols.LIGAND_ID.value,
            DockingResultCols.DOCKING_STRUCTURE_POSIT.value,
            DockingResultCols.SMILES.value,
        ],
        how="outer",
    )
    if inputs.allow_final_clash:
        n_clash_filtered = len(combined_df)
    else:
        # filter out clashes (chemgauss4 score > 0)
        combined_df = combined_df[
            combined_df[DockingResultCols.DOCKING_SCORE_POSIT] <= 0
        ]
        n_clash_filtered = len(combined_df)
        logger.info(
            f"Filtered to {n_clash_filtered} / {n_posit_filtered} docking results by clash filter"
        )

        check_empty_dataframe(
            scores_df,
            logger=logger,
            fail="raise",
            tag="scores",
            message="No docking results passed the clash filter",
        )

    # then order by chemgauss4 score
    combined_df = combined_df.sort_values(
        DockingResultCols.DOCKING_SCORE_POSIT.value, ascending=True
    )
    combined_df.to_csv(
        data_intermediates / "docking_scores_filtered_sorted.csv", index=False
    )

    # re-extract the filtered input results
    results = combined_df["input"].tolist()

    if inputs.md:
        local_cpu_client_gpu_override = False
        if (
            (inputs.allow_dask_cuda)
            and (inputs.dask_type == DaskType.LOCAL)
            and (inputs.use_dask)
        ):
            logger.info(
                "Using local CPU dask cluster, and MD has been requested, replacing with a GPU cluster"
            )
            dask_client = make_dask_client_meta(
                DaskType.LOCAL_GPU, loglevel=inputs.loglevel
            )
            local_cpu_client_gpu_override = True

        md_output_dir = output_dir / "md"

        # capsid simulations need a CA rmsd restraint to hold the capsid together
        rmsd_restraint = False
        rmsd_restraint_type = None

        md_simulator = VanillaMDSimulator(
            output_dir=md_output_dir,
            openmm_platform=inputs.md_openmm_platform,
            num_steps=inputs.md_steps,
            reporting_interval=inputs.md_report_interval,
            rmsd_restraint=rmsd_restraint,
            rmsd_restraint_type=rmsd_restraint_type,
        )
        simulation_results = md_simulator.simulate(
            results,
            use_dask=inputs.use_dask,
            dask_client=dask_client,
            failure_mode=inputs.failure_mode,
            backend=BackendType.DISK,
            reconstruct_cls=docker.result_cls,
        )

        if len(simulation_results) == 0:
            raise ValueError("No MD simulation results generated, exiting")

        if local_cpu_client_gpu_override and inputs.use_dask:
            dask_client = make_dask_client_meta(DaskType.LOCAL)

        gif_output_dir = output_dir / "gifs"

        # take the last ns, accounting for possible low number of frames
        start_frame = max(md_simulator.n_frames - md_simulator.frames_per_ns, 1)

        logger.info(f"Using start frame {start_frame} for GIFs")
        gif_maker = GIFVisualizer(
            output_dir=gif_output_dir,
            target=inputs.target,
            frames_per_ns=md_simulator.frames_per_ns,
            start=start_frame,
        )
        gifs = gif_maker.visualize(
            simulation_results,
            use_dask=inputs.use_dask,
            dask_client=dask_client,
            failure_mode=inputs.failure_mode,
        )
        gifs.to_csv(data_intermediates / "md_gifs.csv", index=False)
        # duplicate target id column so we can join
        gifs[DockingResultCols.DOCKING_STRUCTURE_POSIT.value] = gifs[
            DockingResultCols.TARGET_ID.value
        ]

        # join the two dataframes on ligand_id, target_id and smiles
        combined_df = combined_df.merge(
            gifs,
            on=[
                DockingResultCols.LIGAND_ID.value,
                DockingResultCols.DOCKING_STRUCTURE_POSIT.value,
                DockingResultCols.SMILES.value,
            ],
            how="outer",
        )

    # rename columns for manifold
    logger.info("Renaming columns for manifold")

    combined_df.to_csv(output_dir / "docking_results_final.csv", index=False)<|MERGE_RESOLUTION|>--- conflicted
+++ resolved
@@ -294,14 +294,9 @@
 
     # Here the only thing that makes sense is the self docking selector
     selector = StructureSelector.SELF_DOCKING.selector_cls()
-<<<<<<< HEAD
     
     # Assuming all complexes have the same transfer ligand, otherwise there will be duplicated entries
     ligands =  [prepped_complexes[0].ligand] 
-=======
-    # ligands = [pc.ligand for pc in prepped_complexes] # I'm not sure yet how to generalize to multiple ligands
-    ligands = [prepped_complexes[0].ligand]
->>>>>>> 7b54b0f8
     pairs = selector.select(ligands, prepped_complexes)
 
     n_pairs = len(pairs)
