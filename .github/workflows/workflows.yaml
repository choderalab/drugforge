--- conflicted
+++ resolved
@@ -72,10 +72,7 @@
         micromamba install -n workflows --file devtools/conda-envs/${{ matrix.os }}/spectrum.yaml
         micromamba install -n workflows --file devtools/conda-envs/${{ matrix.os }}/cli.yaml
         micromamba install -n workflows --file devtools/conda-envs/${{ matrix.os }}/docking.yaml
-<<<<<<< HEAD
         micromamba install -n workflows --file devtools/conda-envs/${{ matrix.os }}/dataviz.yaml
-=======
->>>>>>> f9275870
         python -m pip install -e ./asapdiscovery-data --no-deps
         python -m pip install -e ./asapdiscovery-modeling --no-deps
         python -m pip install -e ./asapdiscovery-cli --no-deps
