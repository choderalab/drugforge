--- conflicted
+++ resolved
@@ -71,16 +71,7 @@
         micromamba install -n dataviz --file devtools/conda-envs/${{ matrix.os }}/simulation.yaml
         micromamba install -n dataviz --file devtools/conda-envs/${{ matrix.os }}/modeling.yaml
         micromamba install -n dataviz --file devtools/conda-envs/${{ matrix.os }}/spectrum.yaml
-        
-<<<<<<< HEAD
-        python -m pip install -e ./asapdiscovery-data --no-deps
-        python -m pip install -e ./asapdiscovery-modeling --no-deps
-        python -m pip install -e ./asapdiscovery-cli --no-deps
-        python -m pip install -e ./asapdiscovery-dataviz --no-deps
-        python -m pip install -e ./asapdiscovery-docking --no-deps
-        python -m pip install -e ./asapdiscovery-simulation --no-deps
-        python -m pip install -e ./asapdiscovery-spectrum --no-deps
-=======
+
         python -m pip install -e ./drugforge-data --no-deps
         python -m pip install -e ./drugforge-modeling --no-deps
         python -m pip install -e ./drugforge-cli --no-deps
@@ -88,9 +79,8 @@
         python -m pip install -e ./drugforge-docking --no-deps
         python -m pip install -e ./drugforge-simulation --no-deps
         python -m pip install -e ./drugforge-spectrum --no-deps
->>>>>>> ecf2e1a4
         micromamba list
-    
+
     - name: Test OE License & Write License to File
       env:
         OE_LICENSE_TEXT: ${{ secrets.OE_LICENSE }}
