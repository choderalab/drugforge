name: alchemy-ci

on:
  push:
    branches:
      - "main"
  pull_request:
    branches:
      - "main"
      - "pydantic_2"
  schedule:
    # Nightly tests run on main by default:
    #   Scheduled workflows run on the latest commit on the default or base branch.
    #   (from https://help.github.com/en/actions/reference/events-that-trigger-workflows#scheduled-events-schedule)
    - cron: "0 0 * * *"
  workflow_dispatch:
  merge_group:

concurrency:
  group: "${{ github.workflow }}-${{ github.ref }}"
  cancel-in-progress: true

defaults:
  run:
    shell: bash -l {0}

jobs:
  test:
    name: Test on ${{ matrix.os }}, Python ${{ matrix.python-version }}
    runs-on: ${{ matrix.os }}
    strategy:
      fail-fast: false
      matrix:
        os: [ubuntu-latest, macos-latest]
        python-version: ["3.11"]

    env:
      OE_LICENSE: ${{ github.workspace }}/oe_license.txt

    steps:
    - name: Checkout Repository
      uses: actions/checkout@v3

    - name: Get Info About Runner
      run: |
        uname -a
        df -h
        ulimit -a

    - name: Get current date
      id: date
      run: echo "date=$(date +%Y-%m-%d)" >> "${GITHUB_OUTPUT}"

    # More info on options: https://github.com/mamba-org/provision-with-micromamba
    - name: Setup Conda Environment
      uses: mamba-org/setup-micromamba@v2
      with:
        environment-file: devtools/conda-envs/${{ matrix.os }}/alchemy.yaml
<<<<<<< HEAD
        environment-name: asapdiscovery
=======
        environment-name: drugforge
>>>>>>> ecf2e1a4
        cache-environment: true
        cache-downloads: true
        cache-environment-key: environment-${{ steps.date.outputs.date }}
        cache-downloads-key: downloads-${{ steps.date.outputs.date }}
        create-args: >-
          python==${{ matrix.python-version }}

    - name: Test OE License & Write License to File
      env:
        OE_LICENSE_TEXT: ${{ secrets.OE_LICENSE }}
      run: |
        echo "${OE_LICENSE_TEXT}" > ${OE_LICENSE}
        python -c "import openeye; assert openeye.oechem.OEChemIsLicensed(), 'OpenEye license checks failed!'"

    - name: Install packages
      run: |
<<<<<<< HEAD
        python -m pip install -e ./asapdiscovery-alchemy --no-deps
        python -m pip install -e ./asapdiscovery-data --no-deps
        python -m pip install -e ./asapdiscovery-docking --no-deps
        python -m pip install -e ./asapdiscovery-modeling --no-deps
        python -m pip install -e ./asapdiscovery-workflows --no-deps
=======
        python -m pip install -e ./drugforge-alchemy --no-deps
        python -m pip install -e ./drugforge-data --no-deps
        python -m pip install -e ./drugforge-docking --no-deps
        python -m pip install -e ./drugforge-modeling --no-deps
        python -m pip install -e ./drugforge-workflows --no-deps
>>>>>>> ecf2e1a4
        micromamba list

    - name: Run tests
      env:
        CDDTOKEN: ${{ secrets.ASAP_CDD_VAULT_TOKEN_READ_ONLY }}
        MOONSHOT_CDD_VAULT_NUMBER: ${{ secrets.MOONSHOT_CDD_VAULT_NUMBER }}
      run: |
        # run each package test suite; append to coverage file
        # Exit immediately if a command exits with a non-zero status.
        set -e
        # can only run tests on a single worker because "Only one live display may be activate at once"
        pytest -n 1 --durations=10 -v --cov-report=xml --cov-report=term --color=yes \
<<<<<<< HEAD
                       --cov=asapdiscovery-alchemy \
                       asapdiscovery-alchemy/asapdiscovery/alchemy/
=======
                       --cov=drugforge-alchemy \
                       drugforge-alchemy/drugforge/alchemy/
>>>>>>> ecf2e1a4

    - name: Upload Code Coverage to Codecov
      uses: codecov/codecov-action@v3
      # Don't upload coverage scheduled or on fork
      if: ${{ github.repository == 'choderalab/drugforge'
              && github.event != 'schedule' }}
      with:
        file: ./coverage.xml
        flags: unittests
        name: codecov-${{ matrix.os }}-py${{ matrix.python-version }}
        fail_ci_if_error: false<|MERGE_RESOLUTION|>--- conflicted
+++ resolved
@@ -56,11 +56,7 @@
       uses: mamba-org/setup-micromamba@v2
       with:
         environment-file: devtools/conda-envs/${{ matrix.os }}/alchemy.yaml
-<<<<<<< HEAD
-        environment-name: asapdiscovery
-=======
         environment-name: drugforge
->>>>>>> ecf2e1a4
         cache-environment: true
         cache-downloads: true
         cache-environment-key: environment-${{ steps.date.outputs.date }}
@@ -77,19 +73,11 @@
 
     - name: Install packages
       run: |
-<<<<<<< HEAD
-        python -m pip install -e ./asapdiscovery-alchemy --no-deps
-        python -m pip install -e ./asapdiscovery-data --no-deps
-        python -m pip install -e ./asapdiscovery-docking --no-deps
-        python -m pip install -e ./asapdiscovery-modeling --no-deps
-        python -m pip install -e ./asapdiscovery-workflows --no-deps
-=======
         python -m pip install -e ./drugforge-alchemy --no-deps
         python -m pip install -e ./drugforge-data --no-deps
         python -m pip install -e ./drugforge-docking --no-deps
         python -m pip install -e ./drugforge-modeling --no-deps
         python -m pip install -e ./drugforge-workflows --no-deps
->>>>>>> ecf2e1a4
         micromamba list
 
     - name: Run tests
@@ -102,13 +90,8 @@
         set -e
         # can only run tests on a single worker because "Only one live display may be activate at once"
         pytest -n 1 --durations=10 -v --cov-report=xml --cov-report=term --color=yes \
-<<<<<<< HEAD
-                       --cov=asapdiscovery-alchemy \
-                       asapdiscovery-alchemy/asapdiscovery/alchemy/
-=======
                        --cov=drugforge-alchemy \
                        drugforge-alchemy/drugforge/alchemy/
->>>>>>> ecf2e1a4
 
     - name: Upload Code Coverage to Codecov
       uses: codecov/codecov-action@v3
