name: cli-ci

on:
  push:
    branches:
      - "main"
  pull_request:
    branches:
      - "main"
      - "pydantic_2"
  schedule:
    # Nightly tests run on main by default:
    #   Scheduled workflows run on the latest commit on the default or base branch.
    #   (from https://help.github.com/en/actions/reference/events-that-trigger-workflows#scheduled-events-schedule)
    - cron: "0 0 * * *"
  workflow_dispatch:
  merge_group:

concurrency:
  group: "${{ github.workflow }}-${{ github.ref }}"
  cancel-in-progress: true

defaults:
  run:
    shell: bash -l {0}

jobs:
  test:
    name: Test on ${{ matrix.os }}, Python ${{ matrix.python-version }}
    runs-on: ${{ matrix.os }}
    strategy:
      fail-fast: false
      matrix:
        os: [ubuntu-latest, macos-latest]
        python-version: ["3.11"]

    env:
      OE_LICENSE: ${{ github.workspace }}/oe_license.txt

    steps:
    - name: Checkout Repository
      uses: actions/checkout@v3

    - name: Get Info About Runner
      run: |
        uname -a
        df -h
        ulimit -a

    - name: Get current date
      id: date
      run: echo "date=$(date +%Y-%m-%d)" >> "${GITHUB_OUTPUT}"

    # More info on options: https://github.com/mamba-org/provision-with-micromamba
    - name: Setup Conda Environment
      uses: mamba-org/setup-micromamba@v2
      with:
        environment-file: devtools/conda-envs/${{ matrix.os }}/cli.yaml
        environment-name: cli-ci
        cache-environment: true
        cache-downloads: true
        cache-environment-key: environment-${{ steps.date.outputs.date }}
        cache-downloads-key: downloads-${{ steps.date.outputs.date }}
        create-args: >-
          python==${{ matrix.python-version }}

    - name: Install packages
      run: |
        micromamba install -n cli-ci --file devtools/conda-envs/${{ matrix.os }}/data.yaml
        micromamba install -n cli-ci --file devtools/conda-envs/${{ matrix.os }}/docking.yaml
        micromamba install -n cli-ci --file devtools/conda-envs/${{ matrix.os }}/modeling.yaml
        micromamba install -n cli-ci --file devtools/conda-envs/${{ matrix.os }}/alchemy.yaml
        micromamba install -n cli-ci --file devtools/conda-envs/${{ matrix.os }}/cli.yaml
        micromamba install -n cli-ci --file devtools/conda-envs/${{ matrix.os }}/workflows.yaml
        micromamba install -n cli-ci --file devtools/conda-envs/${{ matrix.os }}/simulation.yaml
        micromamba install -n cli-ci --file devtools/conda-envs/${{ matrix.os }}/dataviz.yaml
        micromamba install -n cli-ci --file devtools/conda-envs/${{ matrix.os }}/spectrum.yaml
<<<<<<< HEAD
        python -m pip install -e ./asapdiscovery-data --no-deps
        python -m pip install -e ./asapdiscovery-docking --no-deps
        python -m pip install -e ./asapdiscovery-ml --no-deps
        python -m pip install -e ./asapdiscovery-modeling --no-deps
        python -m pip install -e ./asapdiscovery-alchemy --no-deps
        python -m pip install -e ./asapdiscovery-workflows --no-deps
        python -m pip install -e ./asapdiscovery-cli --no-deps
        python -m pip install -e ./asapdiscovery-simulation --no-deps
        python -m pip install -e ./asapdiscovery-dataviz --no-deps
        python -m pip install -e ./asapdiscovery-spectrum --no-deps
=======
        python -m pip install -e ./drugforge-data --no-deps
        python -m pip install -e ./drugforge-docking --no-deps
        python -m pip install -e ./drugforge-ml --no-deps
        python -m pip install -e ./drugforge-modeling --no-deps
        python -m pip install -e ./drugforge-alchemy --no-deps
        python -m pip install -e ./drugforge-workflows --no-deps
        python -m pip install -e ./drugforge-cli --no-deps
        python -m pip install -e ./drugforge-simulation --no-deps
        python -m pip install -e ./drugforge-dataviz --no-deps
        python -m pip install -e ./drugforge-spectrum --no-deps
>>>>>>> ecf2e1a4
        micromamba list

    - name: Test OE License & Write License to File
      env:
        OE_LICENSE_TEXT: ${{ secrets.OE_LICENSE }}
      run: |
        echo "${OE_LICENSE_TEXT}" > ${OE_LICENSE}
        python -c "import openeye; assert openeye.oechem.OEChemIsLicensed(), 'OpenEye license checks failed!'"

    - name: Run tests
      run: |
        # run each package test suite; append to coverage file
        # Exit immediately if a command exits with a non-zero status.
        set -e
        pytest -n auto --durations=10 -v --cov-report=xml --cov-report=term --color=yes \
                       --cov=drugforge-cli \
                       drugforge-cli/drugforge/cli/tests

    - name: Upload Code Coverage to Codecov
      uses: codecov/codecov-action@v3
      # Don't upload coverage scheduled or on fork
      if: ${{ github.repository == 'choderalab/drugforge'
              && github.event != 'schedule' }}
      with:
        file: ./coverage.xml
        flags: unittests
        name: codecov-${{ matrix.os }}-py${{ matrix.python-version }}
        fail_ci_if_error: false<|MERGE_RESOLUTION|>--- conflicted
+++ resolved
@@ -75,18 +75,6 @@
         micromamba install -n cli-ci --file devtools/conda-envs/${{ matrix.os }}/simulation.yaml
         micromamba install -n cli-ci --file devtools/conda-envs/${{ matrix.os }}/dataviz.yaml
         micromamba install -n cli-ci --file devtools/conda-envs/${{ matrix.os }}/spectrum.yaml
-<<<<<<< HEAD
-        python -m pip install -e ./asapdiscovery-data --no-deps
-        python -m pip install -e ./asapdiscovery-docking --no-deps
-        python -m pip install -e ./asapdiscovery-ml --no-deps
-        python -m pip install -e ./asapdiscovery-modeling --no-deps
-        python -m pip install -e ./asapdiscovery-alchemy --no-deps
-        python -m pip install -e ./asapdiscovery-workflows --no-deps
-        python -m pip install -e ./asapdiscovery-cli --no-deps
-        python -m pip install -e ./asapdiscovery-simulation --no-deps
-        python -m pip install -e ./asapdiscovery-dataviz --no-deps
-        python -m pip install -e ./asapdiscovery-spectrum --no-deps
-=======
         python -m pip install -e ./drugforge-data --no-deps
         python -m pip install -e ./drugforge-docking --no-deps
         python -m pip install -e ./drugforge-ml --no-deps
@@ -97,7 +85,6 @@
         python -m pip install -e ./drugforge-simulation --no-deps
         python -m pip install -e ./drugforge-dataviz --no-deps
         python -m pip install -e ./drugforge-spectrum --no-deps
->>>>>>> ecf2e1a4
         micromamba list
 
     - name: Test OE License & Write License to File
