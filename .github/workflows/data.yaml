--- conflicted
+++ resolved
@@ -73,11 +73,7 @@
 
     - name: Install packages
       run: |
-<<<<<<< HEAD
-        python -m pip install -e ./asapdiscovery-data --no-deps
-=======
         python -m pip install -e ./drugforge-data --no-deps
->>>>>>> ecf2e1a4
         micromamba list
 
     - name: Run tests
