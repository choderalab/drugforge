{
 "cells": [
  {
   "cell_type": "markdown",
   "id": "76dea8ef-f2b5-4e9f-a850-60aa8abde5d0",
   "metadata": {},
   "source": [
    "# Interfacing with databases and systems"
   ]
  },
  {
   "cell_type": "markdown",
   "id": "203dee44-82ef-459e-864f-983b0e39a2a2",
   "metadata": {},
   "source": [
    "ASAP's workflows involve interfacing with many different services, data providers and integrations. Much like with our base level abstractions, we aim to provide a seamless way to work with these databases and integrations with high level abstractions"
   ]
  },
  {
   "cell_type": "markdown",
   "id": "d63f64e6-f443-4b5b-b90a-1057a1446d4d",
   "metadata": {},
   "source": [
    "## Reading lots of molecules from files\n",
    "\n",
    "One often wants to read a giant file filled with molecule data, e.g. an `SDF` or `mol2` file. We provide a `MolFileFactory` to quickly read these into a list of Ligands"
   ]
  },
  {
   "cell_type": "code",
   "execution_count": 1,
   "id": "1c32a0c5-788d-4f8f-a869-0fb2e062e59c",
   "metadata": {},
   "outputs": [
    {
     "name": "stderr",
     "output_type": "stream",
     "text": [
      "Warning: OE3DToAtomStereo is unable to perceive atom stereo from a flat geometry on atom 8 of molecule 'MAT-POS-fa06b69f-6'\n",
      "Warning: OE3DToAtomStereo had a problem during OEMolToSmiles when writing 'MAT-POS-fa06b69f-6'\n",
      "Warning: OE3DToAtomStereo is unable to perceive atom stereo from a flat geometry on atom 8 of molecule 'MAT-POS-fa06b69f-6'\n",
      "Warning: OE3DToAtomStereo had a problem during OEMolToSTDInChI when writing 'MAT-POS-fa06b69f-6'\n",
      "Warning: OE3DToAtomStereo is unable to perceive atom stereo from a flat geometry on atom 8 of molecule 'MAT-POS-fa06b69f-6'\n",
      "Warning: OE3DToAtomStereo had a problem during OEMolToSTDInChIKey when writing 'MAT-POS-fa06b69f-6'\n",
      "Warning: OE3DToAtomStereo is unable to perceive atom stereo from a flat geometry on atom 8 of molecule 'MAT-POS-fa06b69f-6'\n",
      "Warning: OE3DToAtomStereo had a problem during OEMolToInChI when writing 'MAT-POS-fa06b69f-6'\n",
      "Warning: OE3DToAtomStereo is unable to perceive atom stereo from a flat geometry on atom 8 of molecule 'MAT-POS-fa06b69f-6'\n",
      "Warning: OE3DToAtomStereo had a problem during OEMolToInChIKey when writing 'MAT-POS-fa06b69f-6'\n",
      "Warning: OE3DToAtomStereo is unable to perceive atom stereo from a flat geometry on atom 8 of molecule 'AAR-POS-0daf6b7e-2'\n",
      "Warning: OE3DToAtomStereo is unable to perceive atom stereo from a flat geometry on atom 11 of molecule 'AAR-POS-0daf6b7e-2'\n",
      "Warning: OE3DToAtomStereo had a problem during OEMolToSmiles when writing 'AAR-POS-0daf6b7e-2'\n",
      "Warning: OE3DToAtomStereo is unable to perceive atom stereo from a flat geometry on atom 8 of molecule 'AAR-POS-0daf6b7e-2'\n",
      "Warning: OE3DToAtomStereo is unable to perceive atom stereo from a flat geometry on atom 11 of molecule 'AAR-POS-0daf6b7e-2'\n",
      "Warning: OE3DToAtomStereo had a problem during OEMolToSTDInChI when writing 'AAR-POS-0daf6b7e-2'\n",
      "Warning: OE3DToAtomStereo is unable to perceive atom stereo from a flat geometry on atom 8 of molecule 'AAR-POS-0daf6b7e-2'\n",
      "Warning: OE3DToAtomStereo is unable to perceive atom stereo from a flat geometry on atom 11 of molecule 'AAR-POS-0daf6b7e-2'\n",
      "Warning: OE3DToAtomStereo had a problem during OEMolToSTDInChIKey when writing 'AAR-POS-0daf6b7e-2'\n",
      "Warning: OE3DToAtomStereo is unable to perceive atom stereo from a flat geometry on atom 8 of molecule 'AAR-POS-0daf6b7e-2'\n",
      "Warning: OE3DToAtomStereo is unable to perceive atom stereo from a flat geometry on atom 11 of molecule 'AAR-POS-0daf6b7e-2'\n",
      "Warning: OE3DToAtomStereo had a problem during OEMolToInChI when writing 'AAR-POS-0daf6b7e-2'\n",
      "Warning: OE3DToAtomStereo is unable to perceive atom stereo from a flat geometry on atom 8 of molecule 'AAR-POS-0daf6b7e-2'\n",
      "Warning: OE3DToAtomStereo is unable to perceive atom stereo from a flat geometry on atom 11 of molecule 'AAR-POS-0daf6b7e-2'\n",
      "Warning: OE3DToAtomStereo had a problem during OEMolToInChIKey when writing 'AAR-POS-0daf6b7e-2'\n",
      "Warning: OE3DToAtomStereo is unable to perceive atom stereo from a flat geometry on atom 2 of molecule 'TAT-ENA-80bfd3e5-7'\n",
      "Warning: OE3DToAtomStereo had a problem during OEMolToSmiles when writing 'TAT-ENA-80bfd3e5-7'\n",
      "Warning: OE3DToAtomStereo is unable to perceive atom stereo from a flat geometry on atom 2 of molecule 'TAT-ENA-80bfd3e5-7'\n",
      "Warning: OE3DToAtomStereo had a problem during OEMolToSTDInChI when writing 'TAT-ENA-80bfd3e5-7'\n",
      "Warning: OE3DToAtomStereo is unable to perceive atom stereo from a flat geometry on atom 2 of molecule 'TAT-ENA-80bfd3e5-7'\n",
      "Warning: OE3DToAtomStereo had a problem during OEMolToSTDInChIKey when writing 'TAT-ENA-80bfd3e5-7'\n",
      "Warning: OE3DToAtomStereo is unable to perceive atom stereo from a flat geometry on atom 2 of molecule 'TAT-ENA-80bfd3e5-7'\n",
      "Warning: OE3DToAtomStereo had a problem during OEMolToInChI when writing 'TAT-ENA-80bfd3e5-7'\n",
      "Warning: OE3DToAtomStereo is unable to perceive atom stereo from a flat geometry on atom 2 of molecule 'TAT-ENA-80bfd3e5-7'\n",
      "Warning: OE3DToAtomStereo had a problem during OEMolToInChIKey when writing 'TAT-ENA-80bfd3e5-7'\n",
      "Warning: OE3DToAtomStereo is unable to perceive atom stereo from a flat geometry on atom 8 of molecule 'LON-WEI-8f408cad-5'\n",
      "Warning: OE3DToAtomStereo had a problem during OEMolToSmiles when writing 'LON-WEI-8f408cad-5'\n",
      "Warning: OE3DToAtomStereo is unable to perceive atom stereo from a flat geometry on atom 8 of molecule 'LON-WEI-8f408cad-5'\n",
      "Warning: OE3DToAtomStereo had a problem during OEMolToSTDInChI when writing 'LON-WEI-8f408cad-5'\n",
      "Warning: OE3DToAtomStereo is unable to perceive atom stereo from a flat geometry on atom 8 of molecule 'LON-WEI-8f408cad-5'\n",
      "Warning: OE3DToAtomStereo had a problem during OEMolToSTDInChIKey when writing 'LON-WEI-8f408cad-5'\n",
      "Warning: OE3DToAtomStereo is unable to perceive atom stereo from a flat geometry on atom 8 of molecule 'LON-WEI-8f408cad-5'\n",
      "Warning: OE3DToAtomStereo had a problem during OEMolToInChI when writing 'LON-WEI-8f408cad-5'\n",
      "Warning: OE3DToAtomStereo is unable to perceive atom stereo from a flat geometry on atom 8 of molecule 'LON-WEI-8f408cad-5'\n",
      "Warning: OE3DToAtomStereo had a problem during OEMolToInChIKey when writing 'LON-WEI-8f408cad-5'\n"
     ]
    }
   ],
   "source": [
    "from drugforge.data.readers.molfile import MolFileFactory\n",
    "from drugforge.data.testing.test_resources import fetch_test_file\n",
    "\n",
    "big_sdf_file = fetch_test_file(\"Mpro_combined_labeled.sdf\") # SDF file filled with COVID Moonshot compounds\n",
    "\n",
    "factory = MolFileFactory(filename=big_sdf_file)\n",
    "ligands = factory.load()"
   ]
  },
  {
   "cell_type": "code",
   "execution_count": 2,
   "id": "40e299c9-198a-478d-801f-1810e6c18765",
   "metadata": {},
   "outputs": [
    {
     "name": "stdout",
     "output_type": "stream",
     "text": [
      "576\n"
     ]
    }
   ],
   "source": [
    "print(len(ligands)) # loaded 576 ligands into a list "
   ]
  },
  {
   "cell_type": "markdown",
   "id": "7d229000-2f2f-49ef-99e9-0d8155b4626a",
   "metadata": {},
   "source": [
    "## Reading structures from Fragalysis "
   ]
  },
  {
   "cell_type": "markdown",
   "id": "8ea04b21-f07b-4455-bbea-b6bf83c52861",
   "metadata": {},
   "source": [
    "Diamond light source uses the [Fragalysis](https://fragalysis.diamond.ac.uk/viewer/react/landing)  platform to display their crystallography results. ASAP makes extensive use of Diamond's high throughput crystallography pipeline, and therefore have developed easy ways to download and parse Fragalysis data in our workflows.\n",
    "\n",
    "To get a Fragalysis format dump, navigate to the `Download` button on the desired target in the Fragalysis UI. For ease of use here we have vendored a SARS-CoV-2-Mpro fragalysis file in our testing suite. "
   ]
  },
  {
   "cell_type": "code",
   "execution_count": 3,
   "id": "dd6a0ff8-73c7-4691-8df2-1d71d0da8183",
   "metadata": {},
   "outputs": [
    {
     "name": "stderr",
     "output_type": "stream",
     "text": [
      "Downloading file 'mpro_fragalysis-04-01-24_zipped.zip' from 'https://asap-discovery-test-files.s3.amazonaws.com/mpro_fragalysis-04-01-24_zipped.zip' to '/Users/joshua/Library/Caches/asapdiscovery_testing'.\n"
     ]
    }
   ],
   "source": [
    "from drugforge.data.testing.test_resources import fetch_test_file\n",
    "\n",
    "mpro_fragalysis_zipped = fetch_test_file(\"mpro_fragalysis-04-01-24_zipped.zip\")\n",
    "extract_dir = \".\"\n",
    "# unzip \n",
    "import shutil\n",
    "shutil.unpack_archive(mpro_fragalysis_zipped, \".\")"
   ]
  },
  {
   "cell_type": "code",
   "execution_count": 4,
   "id": "c64a85aa-8393-4aa0-a0b3-d0d2ae5981b6",
   "metadata": {},
   "outputs": [
    {
     "name": "stderr",
     "output_type": "stream",
     "text": [
      "Warning: OE3DToAtomStereo is unable to perceive atom stereo from a flat geometry on atom 8 of molecule 'LIG'\n",
      "Warning: OE3DToAtomStereo is unable to perceive atom stereo from a flat geometry on atom 11 of molecule 'LIG'\n",
      "Warning: OE3DToAtomStereo had a problem during OEWriteMolecule when writing 'LIG'\n",
      "Warning: OE3DToAtomStereo is unable to perceive atom stereo from a flat geometry on atom 2 of molecule 'LIG'\n",
      "Warning: OE3DToAtomStereo had a problem during OEWriteMolecule when writing 'LIG'\n",
      "Warning: OE3DToAtomStereo is unable to perceive atom stereo from a flat geometry on atom 8 of molecule 'LIG'\n",
      "Warning: OE3DToAtomStereo had a problem during OEWriteMolecule when writing 'LIG'\n",
      "Warning: OE3DToAtomStereo is unable to perceive atom stereo from a flat geometry on atom 8 of molecule 'LIG'\n",
      "Warning: OE3DToAtomStereo had a problem during OEWriteMolecule when writing 'LIG'\n",
      "Warning: OECreateInChI: InChI only supports molecules with between 1 and 1023 atoms! (note: large molecule support is experimental)\n",
      "Warning: OECreateInChI: InChI only supports molecules with between 1 and 1023 atoms! (note: large molecule support is experimental)\n",
      "Warning: OECreateInChI: InChI only supports molecules with between 1 and 1023 atoms! (note: large molecule support is experimental)\n",
      "Warning: OECreateInChI: InChI only supports molecules with between 1 and 1023 atoms! (note: large molecule support is experimental)\n",
      "Warning: OECreateInChI: InChI only supports molecules with between 1 and 1023 atoms! (note: large molecule support is experimental)\n",
      "Warning: OECreateInChI: InChI only supports molecules with between 1 and 1023 atoms! (note: large molecule support is experimental)\n",
      "Warning: OECreateInChI: InChI only supports molecules with between 1 and 1023 atoms! (note: large molecule support is experimental)\n",
      "Warning: OECreateInChI: InChI only supports molecules with between 1 and 1023 atoms! (note: large molecule support is experimental)\n",
      "Warning: OECreateInChI: InChI only supports molecules with between 1 and 1023 atoms! (note: large molecule support is experimental)\n",
      "Warning: OECreateInChI: InChI only supports molecules with between 1 and 1023 atoms! (note: large molecule support is experimental)\n",
      "Warning: OECreateInChI: InChI only supports molecules with between 1 and 1023 atoms! (note: large molecule support is experimental)\n",
      "Warning: OECreateInChI: InChI only supports molecules with between 1 and 1023 atoms! (note: large molecule support is experimental)\n"
     ]
    },
    {
     "name": "stdout",
     "output_type": "stream",
     "text": [
      "803\n"
     ]
    }
   ],
   "source": [
    "from drugforge.data.services.fragalysis.fragalysis_reader import FragalysisFactory\n",
    "\n",
    "frag_factory = FragalysisFactory.from_dir(\"mpro_fragalysis-04-01-24_zipped\")\n",
    "complexes = frag_factory.load(use_dask=True) # we can use dask to speed this up a lot\n",
    "\n",
    "# we now have a list of 800 complexes from fragalysis to use!\n",
    "print(len(complexes))\n"
   ]
  },
  {
   "cell_type": "markdown",
   "id": "c37daca3-99f9-4177-a66e-4b633c6594bd",
   "metadata": {},
   "source": [
    "## Loading compounds from Postera"
   ]
  },
  {
   "cell_type": "markdown",
   "id": "3037101e-5336-47e2-9b8c-57def72771ae",
   "metadata": {},
   "source": [
    "Postera's [Manifold](https://app.postera.ai/) platform is the primary place for a lot of our DMTA cycle \n",
    "\n",
    "We need to be able to push and pull data from there with easy. To use this example you will need a valid `POSTERA_API_KEY`, which you can create after making an account"
   ]
  },
  {
   "cell_type": "code",
   "execution_count": 5,
   "id": "08049921-62c2-4290-a8b3-b880c53d4bb3",
   "metadata": {},
   "outputs": [
    {
     "name": "stdout",
     "output_type": "stream",
     "text": [
      "env: POSTERA_API_KEY=EXAMPLE\n"
     ]
    },
    {
     "data": {
      "text/plain": [
       "PosteraSettings(POSTERA_API_KEY='EXAMPLE', POSTERA_API_URL='https://api.asap.postera.ai', POSTERA_API_VERSION='v1')"
      ]
     },
     "execution_count": 5,
     "metadata": {},
     "output_type": "execute_result"
    }
   ],
   "source": [
    "%env POSTERA_API_KEY=EXAMPLE\n",
    "\n",
    "from drugforge.data.services.postera.postera_factory import PosteraFactory, PosteraSettings\n",
    "\n",
    "ps = PosteraSettings()\n",
    "ps"
   ]
  },
  {
   "cell_type": "code",
   "execution_count": 6,
   "id": "495ea947-ea56-43e8-ae44-3957fa65a68a",
   "metadata": {},
   "outputs": [],
   "source": [
    "pf = PosteraFactory(settings=ps, molecule_set_name=\"MY_MOLSET\")\n",
    "# pf.pull() will return a list of Ligands"
   ]
  },
  {
   "cell_type": "markdown",
   "id": "a73584b2-7aee-44e5-84f6-39cfe96a582c",
   "metadata": {},
   "source": [
    "## Pushing data to Postera"
   ]
  },
  {
   "cell_type": "markdown",
   "id": "d5c846a7-b677-4ab3-869d-4b066dc0e38c",
   "metadata": {},
   "source": [
    "Pushing data to postera is similar to loading, however we only allow certain tags followin our design specification to be updated in Manifold. These can be queried with `ManifoldAllowedTags`"
   ]
  },
  {
   "cell_type": "code",
   "execution_count": 7,
   "id": "a0714038-a29f-4973-ade3-3f79dfb47f63",
   "metadata": {},
   "outputs": [
    {
     "data": {
      "text/plain": [
       "['SMILES',\n",
       " 'biochemical-activity_EV-A71-3Cpro_computed-SchNet-pIC50_msk',\n",
       " 'biochemical-activity_EV-D68-3Cpro_computed-SchNet-pIC50_msk',\n",
       " 'biochemical-activity_MERS-CoV-Mpro_computed-SchNet-pIC50_msk',\n",
       " 'biochemical-activity_SARS-CoV-2-Mpro_computed-SchNet-pIC50_msk',\n",
       " 'biochemical-activity_ZIKV-NS2B-NS3pro_computed-SchNet-pIC50_msk',\n",
       " 'in-silico_DENV-NS2B-NS3pro_ligand-conformer-strain-szybki-kcal-mol_msk',\n",
       " 'in-silico_EV-A71-3Cpro_docking-structure-POSIT_msk',\n",
       " 'in-silico_EV-A71-Capsid_docking-pose-fitness-POSIT_msk',\n",
       " 'in-silico_EV-D68-3Cpro_docking-hit_msk',\n",
       " 'in-silico_EV-D68-3Cpro_md-pose_msk',\n",
       " 'in-silico_EV-D68-Capsid_ligand-local-strain-szybki-kcal-mol_msk',\n",
       " 'in-silico_MERS-CoV-Mpro_ligand-conformer-strain-szybki-kcal-mol_msk',\n",
       " 'in-silico_SARS-CoV-2-Mac1_docking-structure-POSIT_msk',\n",
       " 'in-silico_SARS-CoV-2-Mpro_docking-pose-fitness-POSIT_msk',\n",
       " 'in-silico_SARS-CoV-2-N-protein_docking-hit_msk',\n",
       " 'in-silico_SARS-CoV-2-N-protein_md-pose_msk',\n",
       " 'in-silico_ZIKV-NS2B-NS3pro_ligand-local-strain-szybki-kcal-mol_msk']"
      ]
     },
     "execution_count": 7,
     "metadata": {},
     "output_type": "execute_result"
    }
   ],
   "source": [
    "from drugforge.data.services.postera.manifold_data_validation import ManifoldAllowedTags\n",
    "ManifoldAllowedTags.get_values()[::10]"
   ]
  },
  {
   "cell_type": "markdown",
   "id": "ed8866c9-6216-4115-b8d6-14dd9b2bce15",
   "metadata": {},
   "source": [
    "Lets push some mock data to postera! You have to provide a SMILES and also a `ligand_id` which will be propagated to postera backend if it matches a UUID already present in Postera. "
   ]
  },
  {
   "cell_type": "code",
   "execution_count": 8,
   "id": "bbc99863-3876-4ef5-b254-50e1e293d5d6",
   "metadata": {},
   "outputs": [],
   "source": [
<<<<<<< HEAD
    "from asapdiscovery.workflows.postera.postera_uploader import PosteraUploader\n",
=======
    "from drugforge.workflows.postera.postera_uploader import PosteraUploader\n",
>>>>>>> ecf2e1a4
    "import pandas as pd\n",
    "data = {\"SMILES\": [\"CCC\", \"CCCC\"], \"ligand_id\":[\"abcderf1244134jasdasda\", \"asidaosidasdnalsd\"], \"in-silico_SARS-CoV-2-Mac1_docking-structure-POSIT_msk\":[\"structure1\", \"structure2\"]}\n",
    "df = pd.DataFrame(data)\n"
   ]
  },
  {
   "cell_type": "code",
   "execution_count": 9,
   "id": "0e01229c-5bb3-4a77-a1e6-85380739ccf9",
   "metadata": {},
   "outputs": [
    {
     "data": {
      "text/html": [
       "<div>\n",
       "<style scoped>\n",
       "    .dataframe tbody tr th:only-of-type {\n",
       "        vertical-align: middle;\n",
       "    }\n",
       "\n",
       "    .dataframe tbody tr th {\n",
       "        vertical-align: top;\n",
       "    }\n",
       "\n",
       "    .dataframe thead th {\n",
       "        text-align: right;\n",
       "    }\n",
       "</style>\n",
       "<table border=\"1\" class=\"dataframe\">\n",
       "  <thead>\n",
       "    <tr style=\"text-align: right;\">\n",
       "      <th></th>\n",
       "      <th>SMILES</th>\n",
       "      <th>ligand_id</th>\n",
       "      <th>in-silico_SARS-CoV-2-Mac1_docking-structure-POSIT_msk</th>\n",
       "    </tr>\n",
       "  </thead>\n",
       "  <tbody>\n",
       "    <tr>\n",
       "      <th>0</th>\n",
       "      <td>CCC</td>\n",
       "      <td>abcderf1244134jasdasda</td>\n",
       "      <td>structure1</td>\n",
       "    </tr>\n",
       "    <tr>\n",
       "      <th>1</th>\n",
       "      <td>CCCC</td>\n",
       "      <td>asidaosidasdnalsd</td>\n",
       "      <td>structure2</td>\n",
       "    </tr>\n",
       "  </tbody>\n",
       "</table>\n",
       "</div>"
      ],
      "text/plain": [
       "  SMILES               ligand_id  \\\n",
       "0    CCC  abcderf1244134jasdasda   \n",
       "1   CCCC       asidaosidasdnalsd   \n",
       "\n",
       "  in-silico_SARS-CoV-2-Mac1_docking-structure-POSIT_msk  \n",
       "0                                         structure1     \n",
       "1                                         structure2     "
      ]
     },
     "execution_count": 9,
     "metadata": {},
     "output_type": "execute_result"
    }
   ],
   "source": [
    "df"
   ]
  },
  {
   "cell_type": "code",
   "execution_count": 10,
   "id": "66d13bb8-0147-46eb-a593-b94a44c20941",
   "metadata": {},
   "outputs": [],
   "source": [
    "pu = PosteraUploader(settings=ps, molecule_set_name=\"MY_MOLSET\")\n",
    "# pu.push(df) # will push data to remote "
   ]
  },
  {
   "cell_type": "markdown",
   "id": "0028a4e0-5d48-43db-b49e-e5b9d528f40c",
   "metadata": {},
   "source": [
    "## Reading data from CDD\n",
    "\n",
    "At ASAP we use the [CDD vault](https://www.collaborativedrug.com/) to store assay information on tested molecules and often need to search and pull data. To use this service you should export your `CDD_API_KEY` and `CDD_VAULT_NUMBER` which will be automatically picked up by our `CDDSettings`:"
   ]
  },
  {
   "cell_type": "code",
   "execution_count": 11,
   "id": "120418db-6413-448a-8573-d0d74e169960",
   "metadata": {},
   "outputs": [
    {
     "name": "stdout",
     "output_type": "stream",
     "text": [
      "env: CDD_API_KEY=EXAMPLE, CDD_VAULT_NUMBER=1\n"
     ]
    },
    {
     "data": {
      "text/plain": [
       "CDDSettings(CDD_API_KEY='EXAMPLE, CDD_VAULT_NUMBER=1', CDD_VAULT_NUMBER=6890, CDD_API_URL='https://app.collaborativedrug.com', CDD_API_VERSION='v1')"
      ]
     },
     "execution_count": 11,
     "metadata": {},
     "output_type": "execute_result"
    }
   ],
   "source": [
    "%env CDD_API_KEY=EXAMPLE, CDD_VAULT_NUMBER=1\n",
    "\n",
    "from drugforge.data.services.cdd.cdd_api import CDDAPI, CDDSettings\n",
    "settings = CDDSettings()\n",
    "settings"
   ]
  },
  {
   "cell_type": "markdown",
   "id": "41aa2ca8-4b99-4db3-8e42-9f8d3d6260b8",
   "metadata": {},
   "source": [
    "we can now use the `CDDAPI` interface to query our vault, lets start by searching for molecules, note that they are returned as raw dictionary data from the CDD which can be converted into ligand objects using the `CXSmiles` or `Smiles` data:"
   ]
  },
  {
   "cell_type": "code",
   "execution_count": null,
   "id": "e2311fa0-773f-4d54-a82e-0894303cde14",
   "metadata": {},
   "outputs": [],
   "source": [
    "cdd_api = CDDAPI.from_settings(settings=settings)\n",
    "# Search for a specific molecule in the vault, can only do one search at a time using smiles\n",
    "benzene = cdd_api.get_molecules(smiles=\"c1ccccc1\")\n",
    "# search for a list of molecules by their name in CDD\n",
    "molecules_by_name = cdd_api.get_molecules(names=['org-id-1', 'org-id-2'])\n",
    "# or search for molecules using the CDD compound-id\n",
    "molecules_by_id = cdd_api.get_molecules(compound_ids=[1, 2, 3, 4])"
   ]
  },
  {
   "cell_type": "markdown",
   "id": "a80b7fff-af09-4309-bd62-f329084ea20c",
   "metadata": {},
   "source": [
    "Another common task is to download all `IC50` data for a given protocol to use in ML model development or benchmarking binding affinity calculations, this is trivial using the API:"
   ]
  },
  {
   "cell_type": "code",
   "execution_count": null,
   "id": "2e3cb8f8-5b38-4029-8405-361923bd2c96",
   "metadata": {},
   "outputs": [],
   "source": [
    "ic50_dataframe = cdd_api.get_ic50_data(protocol_name='assay-1')"
   ]
  },
  {
   "cell_type": "markdown",
   "id": "5a49eadc-42f2-4687-b5dc-28f63ae0927b",
   "metadata": {},
   "source": [
    "We also provide a utility function which allows you to quickly download all of the molecules in a given protocol and filter for fully defined stereo and non-covalent ligands only, which returns the results as asap `Lignad` objects:"
   ]
  },
  {
   "cell_type": "code",
   "execution_count": null,
   "id": "0ad68fa8-41a7-493e-afa5-5e41e279d1b0",
   "metadata": {},
   "outputs": [],
   "source": [
    "from drugforge.alchemy.cli.utils import get_cdd_molecules\n",
    "\n",
    "molecules = get_cdd_molecules(protocol_name='assay-1', defined_stereo_only=True, remove_covalent=True)"
   ]
  },
  {
   "cell_type": "code",
   "execution_count": null,
   "id": "ade03258-8d3c-4543-9e86-1b968434d53f",
   "metadata": {},
   "outputs": [],
   "source": []
  }
 ],
 "metadata": {
  "kernelspec": {
   "display_name": "Python 3 (ipykernel)",
   "language": "python",
   "name": "python3"
  },
  "language_info": {
   "codemirror_mode": {
    "name": "ipython",
    "version": 3
   },
   "file_extension": ".py",
   "mimetype": "text/x-python",
   "name": "python",
   "nbconvert_exporter": "python",
   "pygments_lexer": "ipython3",
   "version": "3.11.6"
  }
 },
 "nbformat": 4,
 "nbformat_minor": 5
}<|MERGE_RESOLUTION|>--- conflicted
+++ resolved
@@ -337,11 +337,7 @@
    "metadata": {},
    "outputs": [],
    "source": [
-<<<<<<< HEAD
-    "from asapdiscovery.workflows.postera.postera_uploader import PosteraUploader\n",
-=======
     "from drugforge.workflows.postera.postera_uploader import PosteraUploader\n",
->>>>>>> ecf2e1a4
     "import pandas as pd\n",
     "data = {\"SMILES\": [\"CCC\", \"CCCC\"], \"ligand_id\":[\"abcderf1244134jasdasda\", \"asidaosidasdnalsd\"], \"in-silico_SARS-CoV-2-Mac1_docking-structure-POSIT_msk\":[\"structure1\", \"structure2\"]}\n",
     "df = pd.DataFrame(data)\n"
