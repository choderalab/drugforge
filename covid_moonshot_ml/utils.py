import numpy as np
import os


def calc_e3nn_model_info(ds, r):
    """
    Calculate parameters to use in creation of an e3nn model.

    Parameters
    ----------
    ds : data.dataset.DockedDataset
        Dataset of structures to use to calculate the parameters
    r : float
        Cutoff to use for neighbor atom calculations

    Returns
    -------
    int
        Number of unique atom types found in `ds`
    float
        Average number of neighbors for each node across all of `ds`
    int
        Rounded average number of nodes per structure in `ds`
    """
    from collections import Counter
    from torch_cluster import radius_graph

    num_neighbors = []
    num_nodes = []
    unique_atom_types = set()
    for _, pose in ds:
        edge_src, edge_dst = radius_graph(x=pose["pos"], r=r)
        num_neighbors.extend(Counter(edge_src.numpy()).values())
        num_nodes.append(pose["pos"].shape[0])
        unique_atom_types.update(pose["z"].tolist())

    return (
        len(unique_atom_types),
        np.mean(num_neighbors),
        round(np.mean(num_nodes)),
    )


def find_all_models(model_base):
    """
    Helper script to find all existing models in the given directory/file base
    name. If the given path is a directory, assume the files are in the format
    {epoch_index}.th. If the given path contains {}, assume that is a
    placeholder for the epoch index. If the given path is an existing file,
    just return that file.
    TODO : Rework this function to make the output more consistent

    Parameters
    ----------
    model_base : str
        Where to look for trained models

    Returns
    -------
    list[str/int]
        Returns sorted list of found epoch indexes if a directory or filename
        with placeholder is given, otherwise returns the given weights file.
    """
    import re

    if model_base is None:
        return []
    elif os.path.isdir(model_base):
        models = [
            int(fn.split(".")[0])
            for fn in os.listdir(model_base)
            if re.match(r"[0-9]+\.th", fn)
        ]
    elif "{}" in model_base:
        re_match = re.sub(r"{}", r"([0-9]+)", os.path.basename(model_base))
        models = [
            re.match(re_match, fn)
            for fn in os.listdir(os.path.dirname(model_base))
        ]
        models = [int(m.group(1)) for m in models if m is not None]
    elif os.path.isfile(model_base):
        return [model_base]
    else:
        return []

    return sorted(models)


def find_most_recent(model_wts):
    """
    Helper script to find the most recent of all found model weight files and
    determine the last epoch trained.

    Parameters
    ----------
    model_wts : str
        Where to look for trained models

    Returns
    -------
    int
        Which epoch of training the weights being used are from
    str
        Path to model weights file
    """
    if model_wts is None:
        return None
    elif os.path.isdir(model_wts):
        models = find_all_models(model_wts)
    elif "{}" in model_wts:
        models = find_all_models(model_wts)
        model_wts = os.path.dirname(model_wts)
    elif os.path.isfile(model_wts):
        return (0, model_wts)
    else:
        return None

    epoch_use = models[-1]
    return (epoch_use, f"{model_wts}/{epoch_use}.th")


def plot_loss(train_loss, val_loss, test_loss, out_fn):
    """
    Plot loss for train, val, and test sets.

    Parameters
    ----------
    train_loss : numpy.ndarray
        Loss at each epoch for train set
    val_loss : numpy.ndarray
        Loss at each epoch for validation set
    test_loss : numpy.ndarray
        Loss at each epoch for test set
    out_fn : str
        Path to save plot
    """
<<<<<<< HEAD
    fig, axes = plt.subplots(nrows=3, figsize=(12,8), sharex=True)
=======
    import matplotlib.pyplot as plt
    import seaborn as sns

    fig, axes = plt.subplots(nrows=2, figsize=(12, 8), sharex=True)
>>>>>>> d3722d34
    sns.lineplot(x=range(len(train_loss)), y=train_loss, ax=axes[0])
    sns.lineplot(x=range(len(val_loss)), y=val_loss, ax=axes[1])
    sns.lineplot(x=range(len(test_loss)), y=test_loss, ax=axes[2])

<<<<<<< HEAD
    for (ax, loss_type) in zip(axes, ('Training', 'Validation', 'Test')):
        ax.set_ylabel(f'MSE {loss_type} Loss')
        ax.set_xlabel('Epoch')
        ax.set_title(f'MSE {loss_type} Loss')
=======
    for (ax, loss_type) in zip(axes, ("Training", "Test")):
        ax.set_ylabel(f"MSE {loss_type} Loss")
        ax.set_xlabel("Epoch")
        ax.set_title(f"MSE {loss_type} Loss")
>>>>>>> d3722d34

    fig.savefig(out_fn, dpi=200, bbox_inches="tight")

<<<<<<< HEAD
def train(model, ds_train, ds_val, ds_test, target_dict, n_epochs, device,
    model_call=lambda model, d: model(d), save_file=None, lr=1e-4,
    start_epoch=0, train_loss=[], val_loss=[], test_loss=[]):
=======

def train(
    model,
    ds_train,
    ds_test,
    target_dict,
    n_epochs,
    device,
    model_call=lambda model, d: model(d),
    save_file=None,
    lr=1e-4,
    start_epoch=0,
    train_loss=[],
    test_loss=[],
):
>>>>>>> d3722d34
    """
    Train a model.

    Parameters
    ----------
    model : torch.nn.Module
        Model to train
    ds_train : data.dataset.DockedDataset
        Train dataset to train on
    ds_val : data.dataset.DockedDataset
        Validation dataset to evaluate on
    ds_test : data.dataset.DockedDataset
        Test dataset to evaluate on
    target_dict : dict[str->float]
        Dictionary mapping from experimental compound_id to measured pIC50 value
    n_epochs : int
        Number of epochs to train for
    device : torch.device
        Where to run the training
    model_call : function(model, dict), default=lambda model, d: model(d)
        Function for calling the model. This is present to account for
        differences in calling the SchNet and e3nn models
    save_file : str, optional
        Where to save model weights and errors at each epoch. If a directory is
        passed, the weights will be saved as {epoch_idx}.th and the
        train/val/test losses will be saved as train_err.pkl, val_err.pkl, and
        test_err.pkl. If a string is passed containing {}, it will be formatted
        with the epoch number. Otherwise, the weights will be saved as the
        passed string
    lr : float, default=1e-4
        Learning rate
    start_epoch : int, default=0
        Which epoch the training is starting on. This is used when restarting
        training to ensure the appropriate number of epochs is reached
    train_loss : list[float], default=[]
        List of train losses from previous epochs. Used when restarting training
    test_loss : list[float], default=[]
        List of test losses from previous epochs. Used when restarting training

    Returns
    -------
    torch.nn.Module
        Trained model
    numpy.ndarray
        Loss for each structure in `ds_train` from each epoch of training, with
        shape (`n_epochs`, `len(ds_train)`)
    numpy.ndarray
        Loss for each structure in `ds_val` from each epoch of training, with
        shape (`n_epochs`, `len(ds_val)`)
    numpy.ndarray
        Loss for each structure in `ds_test` from each epoch of training, with
        shape (`n_epochs`, `len(ds_test)`)
    """
    import pickle as pkl
    import torch

    ## Send model to desired device if it's not there already
    model.to(device)

    ## Set up optimizer and loss function
    optimizer = torch.optim.Adam(model.parameters(), lr)
    loss_fn = torch.nn.MSELoss()

    ## Train for n epochs
    for epoch_idx in range(start_epoch, n_epochs):
        print(f"Epoch {epoch_idx}/{n_epochs}", flush=True)
        if epoch_idx % 10 == 0 and epoch_idx > 0:
<<<<<<< HEAD
            print(f'Training error: {np.mean(train_loss[-1]):0.5f}')
            print(f'Validation error: {np.mean(val_loss[-1]):0.5f}')
            print(f'Testing error: {np.mean(test_loss[-1]):0.5f}', flush=True)
=======
            print(f"Training error: {np.mean(train_loss[-1]):0.5f}")
            print(f"Testing error: {np.mean(test_loss[-1]):0.5f}", flush=True)
>>>>>>> d3722d34
        tmp_loss = []
        for (_, compound_id), pose in ds_train:
            optimizer.zero_grad()
            for k, v in pose.items():
                try:
                    pose[k] = v.to(device)
                except AttributeError:
                    pass
            pred = model_call(model, pose)
            for k, v in pose.items():
                try:
                    pose[k] = v.to("cpu")
                except AttributeError:
                    pass
            # convert to float to match other types
            target = torch.tensor(
                [[target_dict[compound_id]]], device=device
            ).float()
            loss = loss_fn(pred, target)
            tmp_loss.append(loss.item())
            loss.backward()
            optimizer.step()
        train_loss.append(np.asarray(tmp_loss))

        with torch.no_grad():
            tmp_loss = []
            for (_, compound_id), pose in ds_test:
                for k, v in pose.items():
                    try:
                        pose[k] = v.to(device)
                    except AttributeError:
                        pass
                pred = model_call(model, pose)
                for k, v in pose.items():
                    try:
                        pose[k] = v.to("cpu")
                    except AttributeError:
                        pass
                # convert to float to match other types
                target = torch.tensor(
                    [[target_dict[compound_id]]], device=device
                ).float()
                loss = loss_fn(pred, target)
                tmp_loss.append(loss.item())
            test_loss.append(np.asarray(tmp_loss))

            tmp_loss = []
            for (_, compound_id), pose in ds_val:
                for k, v in pose.items():
                    try:
                        pose[k] = v.to(device)
                    except AttributeError:
                        pass
                pred = model_call(model, pose)
                for k, v in pose.items():
                    try:
                        pose[k] = v.to('cpu')
                    except AttributeError:
                        pass
                # convert to float to match other types
                target = torch.tensor([[target_dict[compound_id]]],
                    device=device).float()
                loss = loss_fn(pred, target)
                tmp_loss.append(loss.item())
            val_loss.append(np.asarray(tmp_loss))

        if save_file is None:
            continue
        elif os.path.isdir(save_file):
<<<<<<< HEAD
            torch.save(model.state_dict(), f'{save_file}/{epoch_idx}.th')
            pkl.dump(np.vstack(train_loss),
                open(f'{save_file}/train_err.pkl', 'wb'))
            pkl.dump(np.vstack(val_loss),
                open(f'{save_file}/val_err.pkl', 'wb'))
            pkl.dump(np.vstack(test_loss),
                open(f'{save_file}/test_err.pkl', 'wb'))
        elif '{}' in save_file:
=======
            torch.save(model.state_dict(), f"{save_file}/{epoch_idx}.th")
            pkl.dump(
                np.vstack(train_loss), open(f"{save_file}/train_err.pkl", "wb")
            )
            pkl.dump(
                np.vstack(test_loss), open(f"{save_file}/test_err.pkl", "wb")
            )
        elif "{}" in save_file:
>>>>>>> d3722d34
            torch.save(model.state_dict(), save_file.format(epoch_idx))
        else:
            torch.save(model.state_dict(), save_file)

<<<<<<< HEAD
    return(model, np.vstack(train_loss), np.vstack(val_loss),
        np.vstack(test_loss))
=======
    return (model, np.vstack(train_loss), np.vstack(test_loss))
>>>>>>> d3722d34
<|MERGE_RESOLUTION|>--- conflicted
+++ resolved
@@ -134,41 +134,26 @@
     out_fn : str
         Path to save plot
     """
-<<<<<<< HEAD
-    fig, axes = plt.subplots(nrows=3, figsize=(12,8), sharex=True)
-=======
     import matplotlib.pyplot as plt
     import seaborn as sns
 
     fig, axes = plt.subplots(nrows=2, figsize=(12, 8), sharex=True)
->>>>>>> d3722d34
     sns.lineplot(x=range(len(train_loss)), y=train_loss, ax=axes[0])
     sns.lineplot(x=range(len(val_loss)), y=val_loss, ax=axes[1])
     sns.lineplot(x=range(len(test_loss)), y=test_loss, ax=axes[2])
 
-<<<<<<< HEAD
-    for (ax, loss_type) in zip(axes, ('Training', 'Validation', 'Test')):
-        ax.set_ylabel(f'MSE {loss_type} Loss')
-        ax.set_xlabel('Epoch')
-        ax.set_title(f'MSE {loss_type} Loss')
-=======
-    for (ax, loss_type) in zip(axes, ("Training", "Test")):
+    for (ax, loss_type) in zip(axes, ("Training", "Validation", "Test")):
         ax.set_ylabel(f"MSE {loss_type} Loss")
         ax.set_xlabel("Epoch")
         ax.set_title(f"MSE {loss_type} Loss")
->>>>>>> d3722d34
 
     fig.savefig(out_fn, dpi=200, bbox_inches="tight")
 
-<<<<<<< HEAD
-def train(model, ds_train, ds_val, ds_test, target_dict, n_epochs, device,
-    model_call=lambda model, d: model(d), save_file=None, lr=1e-4,
-    start_epoch=0, train_loss=[], val_loss=[], test_loss=[]):
-=======
 
 def train(
     model,
     ds_train,
+    ds_val,
     ds_test,
     target_dict,
     n_epochs,
@@ -178,9 +163,9 @@
     lr=1e-4,
     start_epoch=0,
     train_loss=[],
+    val_loss=[],
     test_loss=[],
 ):
->>>>>>> d3722d34
     """
     Train a model.
 
@@ -248,14 +233,9 @@
     for epoch_idx in range(start_epoch, n_epochs):
         print(f"Epoch {epoch_idx}/{n_epochs}", flush=True)
         if epoch_idx % 10 == 0 and epoch_idx > 0:
-<<<<<<< HEAD
-            print(f'Training error: {np.mean(train_loss[-1]):0.5f}')
-            print(f'Validation error: {np.mean(val_loss[-1]):0.5f}')
-            print(f'Testing error: {np.mean(test_loss[-1]):0.5f}', flush=True)
-=======
             print(f"Training error: {np.mean(train_loss[-1]):0.5f}")
+            print(f"Validation error: {np.mean(val_loss[-1]):0.5f}")
             print(f"Testing error: {np.mean(test_loss[-1]):0.5f}", flush=True)
->>>>>>> d3722d34
         tmp_loss = []
         for (_, compound_id), pose in ds_train:
             optimizer.zero_grad()
@@ -325,32 +305,24 @@
         if save_file is None:
             continue
         elif os.path.isdir(save_file):
-<<<<<<< HEAD
-            torch.save(model.state_dict(), f'{save_file}/{epoch_idx}.th')
-            pkl.dump(np.vstack(train_loss),
-                open(f'{save_file}/train_err.pkl', 'wb'))
-            pkl.dump(np.vstack(val_loss),
-                open(f'{save_file}/val_err.pkl', 'wb'))
-            pkl.dump(np.vstack(test_loss),
-                open(f'{save_file}/test_err.pkl', 'wb'))
-        elif '{}' in save_file:
-=======
             torch.save(model.state_dict(), f"{save_file}/{epoch_idx}.th")
             pkl.dump(
                 np.vstack(train_loss), open(f"{save_file}/train_err.pkl", "wb")
             )
             pkl.dump(
+                np.vstack(val_loss), open(f"{save_file}/val_err.pkl", "wb")
+            )
+            pkl.dump(
                 np.vstack(test_loss), open(f"{save_file}/test_err.pkl", "wb")
             )
         elif "{}" in save_file:
->>>>>>> d3722d34
             torch.save(model.state_dict(), save_file.format(epoch_idx))
         else:
             torch.save(model.state_dict(), save_file)
 
-<<<<<<< HEAD
-    return(model, np.vstack(train_loss), np.vstack(val_loss),
-        np.vstack(test_loss))
-=======
-    return (model, np.vstack(train_loss), np.vstack(test_loss))
->>>>>>> d3722d34
+    return (
+        model,
+        np.vstack(train_loss),
+        np.vstack(val_loss),
+        np.vstack(test_loss),
+    )