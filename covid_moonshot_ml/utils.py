--- conflicted
+++ resolved
@@ -41,115 +41,6 @@
     return(len(unique_atom_types), np.mean(num_neighbors),
         round(np.mean(num_nodes)))
 
-<<<<<<< HEAD
-=======
-def evaluate(model, ds_train, ds_test, target_dict, model_base, device,
-    model_call=lambda model, d: model(d), plot_o=None, pkl_o=None):
-    """
-    Evaluate a model.
-
-    Parameters
-    ----------
-    model : torch.nn.Module
-        Model to evaluate
-    ds_train : data.dataset.DockedDataset
-        Train dataset to evaluate on
-    ds_test : data.dataset.DockedDataset
-        Test dataset to evaluate on
-    target_dict : dict[str->float]
-        Dictionary mapping from experimental compound_id to measured pIC50 value
-    model_base : str
-        Where to look for trained models
-    device : torch.device
-        Where to run the training
-    model_call : function(model, dict), default=lambda model, d: model(d)
-        Function for calling the model. This is present to account for
-        differences in calling the SchNet and e3nn models
-    plot_o : str, optional
-        Path to save the loss plot
-    pkl_o : str, optional
-        Path to save loss values
-
-    Returns
-    -------
-    torch.nn.Module
-        Original model
-    numpy.ndarray
-        Loss for each structure in `ds_train` from each epoch of training, with
-        shape (`n_epochs`, `len(ds_train)`)
-    numpy.ndarray
-        Loss for each structure in `ds_test` from each epoch of training, with
-        shape (`n_epochs`, `len(ds_test)`)
-    """
-
-    ## Set up loss function
-    loss_fn = torch.nn.MSELoss()
-
-    ## Get models and throw an error if no models found
-    models = find_all_models(model_base)
-    if len(models) == 0:
-        raise ValueError(f'No models found in {model_base}')
-    if type(models[0]) is int:
-        if os.path.isdir(model_base):
-            model_fns = [f'{model_base}/{m}.th' for m in models]
-        else:
-            model_fns = [model_base.format(m) for m in models]
-    else:
-        model_fns = models[:]
-        models = list(range(len(model_fns)))
-
-    ## Evaluate the models
-    train_loss = []
-    test_loss = []
-    with torch.no_grad():
-        for wts_fn in model_fns:
-            print(wts_fn, flush=True)
-            ## Load model weights
-            model.load_state_dict(torch.load(wts_fn))
-            ## Send model to desired device if it's not there already
-            model.to(device)
-
-            ## Evaluate training loss
-            tmp_loss = []
-            for s, pose in ds_train:
-                for k, v in pose.items():
-                    pose[k] = v.to(device)
-                pred = model_call(model, pose)
-                for k, v in pose.items():
-                    pose[k] = v.to('cpu')
-                # convert to float to match other types
-                target = torch.tensor([[target_dict[s]]], device=device).float()
-                loss = loss_fn(pred, target)
-                tmp_loss.append(loss.item())
-            train_loss.append(np.asarray(tmp_loss))
-            print(f'Training error: {np.mean(tmp_loss):0.5f}', flush=True)
-
-            tmp_loss = []
-            for s, pose in ds_test:
-                for k, v in pose.items():
-                    pose[k] = v.to(device)
-                pred = model_call(model, pose)
-                for k, v in pose.items():
-                    pose[k] = v.to('cpu')
-                # convert to float to match other types
-                target = torch.tensor([[target_dict[s]]], device=device).float()
-                loss = loss_fn(pred, target)
-                tmp_loss.append(loss.item())
-            test_loss.append(np.asarray(tmp_loss))
-            print(f'Test error: {np.mean(tmp_loss):0.5f}', flush=True)
-
-            if plot_o is not None:
-                print('Plotting', flush=True)
-                plot_loss(np.mean(train_loss, axis=1),
-                    np.mean(test_loss, axis=1), plot_o)
-            if pkl_o is not None:
-                print('Saving', flush=True)
-                pkl.dump([models, np.vstack(train_loss), np.vstack(test_loss)],
-                    open(pkl_o, 'wb'))
-
-    return(models, np.vstack(train_loss), np.vstack(test_loss))
-
->>>>>>> cbd83c89
 def find_all_models(model_base):
     """
     Helper script to find all existing models in the given directory/file base
@@ -219,43 +110,6 @@
     epoch_use = models[-1]
     return(epoch_use, f'{model_wts}/{epoch_use}.th')
 
-<<<<<<< HEAD
-=======
-def one_hot_from_atom_types(atom_types, all_atom_types=None):
-    """
-    Generate one-hot encodings of atom types. Encodings will have length equal
-    to the total number of different seen atom types.
-
-    Parameters
-    ----------
-    atom_types : torch.tensor
-        List of atom types. These can be any hash-able item
-    all_atom_types : list, optional
-        List of all possible atom types. Useful if you don't see all possible
-        atom types in the given list. The type of the items in this list must be
-        the same as in `atom_types`
-
-    Returns
-    -------
-    torch.tensor
-        One-hot atom type encodings
-    """
-    ## First get all atom types in a usable format
-    ## Just take all unique atom types in atom_types if nothing is passed
-    if all_atom_types is None:
-        all_atom_types = np.unique(atom_types)
-    else:
-        all_atom_types = np.asarray(all_atom_types)
-
-    ## Construct map from atom type to new label
-    at_map = dict(zip(all_atom_types, np.arange(len(all_atom_types))))
-    ## Loop through each atom's type and assign it a new label (needs to be
-    ##  0-indexed and consecutive for torch one-hot)
-    at_labels = [at_map[at.item()] for at in atom_types]
-    return(torch.nn.functional.one_hot(torch.tensor(at_labels),
-        len(all_atom_types)))
-
->>>>>>> cbd83c89
 def plot_loss(train_loss, test_loss, out_fn):
     """
     Plot loss for train and test sets.
