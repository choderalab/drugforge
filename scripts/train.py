"""
Script to train a 2D/3D model on COVID Moonshot data. Takes structural and
experimental measurement data as inputs, and saves trained models, train, val,
and test losses for each epoch. Also plots losses over time if the appropriate
CLI arguments are passed.
Example usage:
python train.py \
    -i complex_structure_dir/ \
    -exp experimental_measurements.json \
    -model_o trained_schnet/ \
    -plot_o trained_schnet/all_loss.png \
    -model schnet \
    -lig \
    -dg \
    -n_epochs 100 \
    --wandb \
    -proj test-model-compare
"""
import argparse
from dgllife.utils import CanonicalAtomFeaturizer
from e3nn import o3
from e3nn.nn.models.gate_points_2101 import Network
from glob import glob
import json
import numpy as np
import os
import pickle as pkl
import re
import sys
import torch
from torch_geometric.nn import SchNet
from torch_geometric.datasets import QM9

<<<<<<< HEAD
sys.path.append(f"{os.path.dirname(os.path.abspath(__file__))}/../")
from covid_moonshot_ml.data.dataset import DockedDataset
from covid_moonshot_ml.nn import E3NNBind, SchNetBind, MSELoss, GaussianNLLLoss
=======
sys.path.append(os.path.dirname(os.path.dirname(os.path.abspath(__file__))))
from covid_moonshot_ml.data.dataset import DockedDataset, GraphDataset
from covid_moonshot_ml.nn import E3NNBind, GAT, SchNetBind
>>>>>>> 2b731abf
from covid_moonshot_ml.schema import ExperimentalCompoundDataUpdate
from covid_moonshot_ml.utils import (
    calc_e3nn_model_info,
    find_most_recent,
    plot_loss,
    split_molecules,
    train,
)


def add_one_hot_encodings(ds):
    """
    Add 100-length one-hot encoding of the atomic number for each entry in ds.
    Needed to match the expected format for e3nn model.

    Parameters
    ----------
    ds : data.dataset.DockedDataset
        Dataset to add encodings to

    Returns
    -------
    data.dataset.DockedDataset
        Dataset with one-hot encodings
    """
    for _, pose in ds:
        ## Use length 100 for one-hot encoding to account for atoms up to element
        ##  number 100
        pose["x"] = torch.nn.functional.one_hot(pose["z"] - 1, 100).float()

    return ds


def add_lig_labels(ds):
    """
    Convert boolean ligand labels into 0/1 labels. Needed to be able to pass
    ligand labels as node attributes in e3nn model.

    Parameters
    ----------
    ds : data.dataset.DockedDataset
        Dataset to add encodings to

    Returns
    -------
    data.dataset.DockedDataset
        Dataset with added ligand labels
    """
    ## Change key values for ligand labels
    for _, pose in ds:
        pose["z"] = pose["lig"].reshape((-1, 1)).float()

    return ds


def load_affinities(fn, achiral=False, return_compounds=False):
    """
    Load binding affinities from JSON file of
    schema.ExperimentalCompoundDataUpdate.

    Parameters
    ----------
    fn : str
        Path to JSON file
    achiral : bool, default=False
        Whether to only take achiral molecules
    return_compounds : bool, default=False
        Whether to return the compounds in addition to the pIC50 values

    Returns
    -------
    dict[str->float]
        Dictionary mapping coumpound id to experimental pIC50 value
    List[ExperimentalCompoundData], optional
        List of experimental compound data objects, only returned if
        `return_compounds` is True
    """
    ## Load all compounds with experimental data and filter to only achiral
    ##  molecules (to start)
    exp_compounds = ExperimentalCompoundDataUpdate(
        **json.load(open(fn, "r"))
    ).compounds
    exp_compounds = [
        c for c in exp_compounds if ((not achiral) or (c.achiral and achiral))
    ]

    affinity_dict = {
        c.compound_id: c.experimental_data["pIC50"]
        for c in exp_compounds
        if "pIC50" in c.experimental_data
    }

    if return_compounds:
        ## Filter compounds
        exp_compounds = [
            c for c in exp_compounds if c.compound_id in affinity_dict
        ]
        return affinity_dict, exp_compounds
    else:
        return affinity_dict


def build_model_2d(config_fn):
    """
    Build appropriate 2D graph model.

    Parameters
    ----------
    config_fn : str
        Config JSON file

    Returns
    -------
    covid_moonshot_ml.nn.models.GAT
        GAT graph model
    """

    exp_configure = json.load(open(config_fn))
    exp_configure.update(
        {"in_node_feats": CanonicalAtomFeaturizer().feat_size()}
    )

    model = GAT(
        in_feats=exp_configure["in_node_feats"],
        hidden_feats=[exp_configure["gnn_hidden_feats"]]
        * exp_configure["num_gnn_layers"],
        num_heads=[exp_configure["num_heads"]]
        * exp_configure["num_gnn_layers"],
        feat_drops=[exp_configure["dropout"]] * exp_configure["num_gnn_layers"],
        attn_drops=[exp_configure["dropout"]] * exp_configure["num_gnn_layers"],
        alphas=[exp_configure["alpha"]] * exp_configure["num_gnn_layers"],
        residuals=[exp_configure["residual"]] * exp_configure["num_gnn_layers"],
    )

    return model, exp_configure


def load_exp_data(fn, achiral=True):
    """
    Load all experimental data from JSON file of
    schema.ExperimentalCompoundDataUpdate.

    Parameters
    ----------
    fn : str
        Path to JSON file
    achiral : bool, default=True
        Whether to only take achiral molecules

    Returns
    -------
    dict[str->dict]
        Dictionary mapping coumpound id to experimental data
    """
    ## Load all compounds with experimental data and filter to only achiral
    ##  molecules (to start)
    exp_compounds = ExperimentalCompoundDataUpdate(
        **json.load(open(fn, "r"))
    ).compounds
    exp_compounds = [c for c in exp_compounds if c.achiral == achiral]

    exp_dict = {c.compound_id: c.experimental_data for c in exp_compounds}

    return exp_dict


def build_model_e3nn(
    n_atom_types,
    num_neighbors,
    num_nodes,
    node_attr=False,
    dg=False,
    neighbor_dist=5.0,
    irreps_hidden=None,
):
    """
    Build appropriate e3nn model.

    Parameters
    ----------
    n_atom_types : int
        Number off atom types in one-hot encodings. This will define the
        dimensionality of the input into the model
    num_neighbors : int
        Approximate number of neighbor nodes that get convolved over for each
        node. Used as a normalization factor in the model
    num_nodes : int
        Approximate number of nodes per graph. Used as a normalization factor in
        the model
    node_attr : bool, default=False
        Whether the inputs will include node attributes (ligand labels)
    dg : bool, default=False
        Whether to use E3NNBind model (True) or regular e3nn network (False)
    neighbor_dist : float, default=5.0
        Distance cutoff for nodes to be considered neighbors

    Returns
    -------
    e3nn.nn.models.gate_points_2101.Network
        e3nn/E3NNBind model created from input parameters
    """

    ## Set up default hidden irreps if none specified
    if irreps_hidden is None:
        irreps_hidden = [
            (mul, (l, p))
            for l, mul in enumerate([10, 3, 2, 1])
            for p in [-1, 1]
        ]

    # input is one-hot encoding of atom type => n_atom_types scalars
    # output is scalar valued binding energy/pIC50 value
    # hidden layers taken from e3nn tutorial (should be tuned eventually)
    # same with edge attribute irreps (and all hyperparameters)
    # need to calculate num_neighbors and num_nodes
    # reduce_output because we just want the one binding energy prediction
    #  across the whole graph
    model_kwargs = {
        "irreps_in": f"{n_atom_types}x0e",
        "irreps_hidden": irreps_hidden,
        "irreps_out": "1x0e",
        "irreps_node_attr": "1x0e" if node_attr else None,
        "irreps_edge_attr": o3.Irreps.spherical_harmonics(3),
        "layers": 3,
        "max_radius": neighbor_dist,
        "number_of_basis": 10,
        "radial_layers": 1,
        "radial_neurons": 128,
        "num_neighbors": num_neighbors,
        "num_nodes": num_nodes,
        "reduce_output": True,
    }

    if dg:
        model = E3NNBind(**model_kwargs)
    else:
        model = Network(**model_kwargs)
    return model


def build_model_schnet(
    qm9=None, dg=False, qm9_target=10, remove_atomref=False, neighbor_dist=5.0
):
    """
    Build appropriate SchNet model.

    Parameters
    ----------
    qm9 : str, optional
        Path to QM9 dataset, if starting with a QM9-pretrained model
    dg : bool, default=False
        Whether to use SchNetBind model (True) or regular SchNet model (False)
    qm9_target : int, default=10
        Which QM9 target to use. Must be in the range of [0, 11]
    remove_atomref : bool, default=False
        Whether to remove the reference atom propoerties learned from the QM9
        dataset
    neighbor_dist : float, default=5.0
        Distance cutoff for nodes to be considered neighbors

    Returns
    -------
    torch_geometric.nn.SchNet
        SchNet/SchNetBind model created from input parameters
    """

    ## Load pretrained model if requested, otherwise create a new SchNet
    if qm9 is None:
        if dg:
            model = SchNetBind()
        else:
            model = SchNet()
    else:
        qm9_dataset = QM9(qm9)

        # target=10 is free energy (eV)
        model_qm9, _ = SchNet.from_qm9_pretrained(qm9, qm9_dataset, qm9_target)

        if remove_atomref:
            atomref = None
            ## Get rid of entries in state_dict that correspond to atomref
            wts = {
                k: v
                for k, v in model_qm9.state_dict().items()
                if "atomref" not in k
            }
        else:
            atomref = model_qm9.atomref.weight.detach().clone()
            wts = model_qm9.state_dict()

        model_params = (
            model_qm9.hidden_channels,
            model_qm9.num_filters,
            model_qm9.num_interactions,
            model_qm9.num_gaussians,
            model_qm9.cutoff,
            model_qm9.max_num_neighbors,
            model_qm9.readout,
            model_qm9.dipole,
            model_qm9.mean,
            model_qm9.std,
            atomref,
        )

        if dg:
            model = SchNetBind(*model_params)
        else:
            model = SchNet(*model_params)
        model.load_state_dict(wts)

    ## Set interatomic cutoff (default of 10) to make the graph smaller
    model.cutoff = neighbor_dist

    return model


def make_wandb_table(ds_split):
    from rdkit.Chem import MolFromSmiles
    from rdkit.Chem.AllChem import (
        Compute2DCoords,
        GenerateDepictionMatching2DStructure,
    )
    from rdkit.Chem.Draw import MolToImage
    import wandb

    table = wandb.Table(
        columns=["crystal", "compound_id", "molecule", "smiles", "pIC50"]
    )
    ## Build table and add each molecule
    for (xtal_id, compound_id), d in ds_split:
        try:
            smiles = d["smiles"]
            mol = MolFromSmiles(smiles)
            Compute2DCoords(mol)
            GenerateDepictionMatching2DStructure(mol, mol)
            mol = wandb.Image(MolToImage(mol, size=(300, 300)))
        except (KeyError, ValueError):
            smiles = ""
            mol = None
        try:
            pic50 = d["pic50"].item()
        except KeyError:
            pic50 = np.nan
        except AttributeError:
            pic50 = d["pic50"]
        table.add_data(xtal_id, compound_id, mol, smiles, pic50)

    return table


def wandb_init(
    project_name,
    run_name,
    exp_configure,
    ds_splits,
    ds_split_labels=["train", "val", "test"],
):
    import wandb

    wandb.init(project=project_name, config=exp_configure, name=run_name)

    ## Log dataset splits
    for name, split in zip(ds_split_labels, ds_splits):
        table = make_wandb_table(split)
        wandb.log({f"dataset_splits/{name}": table})


################################################################################
def get_args():
    parser = argparse.ArgumentParser(description="")

    ## Input arguments
    parser.add_argument(
        "-i", required=True, help="Input directory/glob for docked PDB files."
    )
    parser.add_argument(
        "-exp", required=True, help="JSON file giving experimental results."
    )
    parser.add_argument("-model_params", help="e3nn model parameters.")
    parser.add_argument("-qm9", help="QM9 directory for pretrained model.")
    parser.add_argument(
        "-qm9_target", type=int, default=10, help="QM9 pretrained target."
    )
    parser.add_argument(
        "-cont",
        action="store_true",
        help="Whether to restore training with most recent model weights.",
    )
    parser.add_argument(
        "-achiral", action="store_true", help="Keep only achiral molecules."
    )
    parser.add_argument("-n", default="LIG", help="Ligand residue name.")
    parser.add_argument(
        "-w",
        type=int,
        default=1,
        help="Number of workers to use for dataset loading.",
    )

    ## Output arguments
    parser.add_argument("-model_o", help="Where to save model weights.")
    parser.add_argument("-plot_o", help="Where to save training loss plot.")
    parser.add_argument("-cache", help="Cache directory for dataset.")

    ## Model parameters
    parser.add_argument(
        "-model",
        required=True,
        help="Which type of model to use (e3nn or schnet).",
    )
    parser.add_argument(
        "-lig",
        action="store_true",
        help="Whether to treat the ligand and protein atoms separately.",
    )
    parser.add_argument(
        "-dg",
        action="store_true",
        help="Whether to predict pIC50 directly or via dG prediction.",
    )
    parser.add_argument(
        "-rm_atomref",
        action="store_true",
        help="Remove atomref embedding in QM9 pretrained SchNet.",
    )
    parser.add_argument(
        "-n_dist",
        type=float,
        default=5.0,
        help="Cutoff distance for node neighbors.",
    )
    parser.add_argument("-irr", help="Hidden irreps for e3nn model.")
    parser.add_argument(
        "-config", help="Model config JSON file for graph 2D model."
    )

    ## Training arguments
    parser.add_argument(
        "-n_epochs",
        type=int,
        default=1000,
        help="Number of epochs to train for (defaults to 1000).",
    )
    parser.add_argument(
        "-device",
        default="cuda",
        help="Device to use for training (defaults to GPU).",
    )
    parser.add_argument(
        "-lr",
        type=float,
        default=1e-4,
        help="Learning rate for Adam optimizer (defaults to 1e-4).",
    )
    parser.add_argument(
<<<<<<< HEAD
        "-loss",
        help="Loss type. Options are [step, uncertainty, uncertainty_sq].",
    )
    parser.add_argument(
        "-sq", help="Value to fill in for uncertainty of semiquantitative data."
    )
=======
        "-b", "--batch_size", type=int, default=1, help="Training batch size."
    )

    ## WandB arguments
    parser.add_argument(
        "--wandb", action="store_true", help="Enable WandB logging."
    )
    parser.add_argument("-proj", help="WandB project name.")
    parser.add_argument("-name", help="WandB run name.")
>>>>>>> 2b731abf

    return parser.parse_args()


def init(args, rank=False):
    """
    Initialization steps that are common to all analyses.
    """

    ## Get all docked structures
    if os.path.isdir(args.i):
        all_fns = glob(f"{args.i}/*complex.pdb")
    else:
        all_fns = glob(args.i)
    ## Extract crystal structure and compound id from file name
    xtal_pat = r"Mpro-.*?_[0-9][A-Z]"
    compound_pat = r"[A-Z]{3}-[A-Z]{3}-[0-9a-z]+-[0-9]+"

    xtal_matches = [re.search(xtal_pat, fn) for fn in all_fns]
    compound_matches = [re.search(compound_pat, fn) for fn in all_fns]
    idx = [bool(m1 and m2) for m1, m2 in zip(xtal_matches, compound_matches)]
    compounds = [
        (xtal_m.group(), compound_m.group())
        for xtal_m, compound_m, both_m in zip(
            xtal_matches, compound_matches, idx
        )
        if both_m
    ]
    num_found = len(compounds)
    ## Dictionary mapping from compound_id to Mpro dataset(s)
    compound_id_dict = {}
    for xtal_structure, compound_id in compounds:
        try:
            compound_id_dict[compound_id].append(xtal_structure)
        except KeyError:
            compound_id_dict[compound_id] = [xtal_structure]

    if rank:
<<<<<<< HEAD
        exp_data = None
    else:
        ## Load the experimental affinities
        exp_data = load_exp_data(args.exp)
=======
        exp_affinities = None
    elif args.model == "2d":
        ## Load the experimental compounds
        exp_affinities, exp_compounds = load_affinities(
            args.exp, achiral=args.achiral, return_compounds=True
        )

        ## Get compounds that have both structure and experimental data (this
        ##  step isn't actually necessary for performance, but allows a more
        ##  fair comparison between 2D and 3D models)
        xtal_compound_ids = {c[1] for c in compounds}
        ## Filter exp_compounds to make sure we have structures for them
        exp_compounds = [
            c for c in exp_compounds if c.compound_id in xtal_compound_ids
        ]

        ## Make cache directory as necessary
        if args.cache is None:
            cache_dir = os.path.join(args.model_o, ".cache")
        else:
            cache_dir = args.cache
        os.makedirs(cache_dir, exist_ok=True)

        ## Build the dataset
        ds = GraphDataset(
            exp_compounds,
            node_featurizer=CanonicalAtomFeaturizer(),
            cache_file=os.path.join(cache_dir, "graph.bin"),
        )

        print(next(iter(ds)), flush=True)

        ## Rename exp_compounds so the number kept is consistent
        compounds = exp_compounds
    elif args.cache and os.path.isfile(args.cache):
        ## Load from cache
        ds = pkl.load(open(args.cache, "rb"))
        print("Loaded from cache", flush=True)

        ## Still need to load the experimental affinities
        exp_affinities, exp_compounds = load_affinities(
            args.exp, achiral=args.achiral, return_compounds=True
        )
    else:
        ## Load the experimental affinities
        exp_affinities, exp_compounds = load_affinities(
            args.exp, achiral=args.achiral, return_compounds=True
        )

        ## Make dict to access smiles data
        smiles_dict = {}
        for c in exp_compounds:
            if c.compound_id not in compound_id_dict:
                continue
            for xtal_structure in compound_id_dict[c.compound_id]:
                smiles_dict[(xtal_structure, c.compound_id)] = c.smiles

        ## Make dict to access experimental compound data
        affinity_dict = {}
        for compound_id, pic50 in exp_affinities.items():
            if compound_id not in compound_id_dict:
                continue
            for xtal_structure in compound_id_dict[compound_id]:
                affinity_dict[(xtal_structure, compound_id)] = pic50
>>>>>>> 2b731abf

        ## Trim docked structures and filenames to remove compounds that don't have
        ##  experimental data
        all_fns, compounds = zip(
            *[o for o in zip(all_fns, compounds) if o[1][1] in exp_data]
        )

        ## Build extra info dict
        extra_dict = {
            compound: {"smiles": smiles, "pic50": affinity_dict[compound]}
            for compound, smiles in smiles_dict.items()
        }

        ## Load the dataset
        ds = DockedDataset(
            all_fns,
            compounds,
            lig_resn=args.n,
            extra_dict=extra_dict,
            num_workers=args.w,
        )

        if args.cache:
            ## Cache dataset
            pkl.dump(ds, open(args.cache, "wb"))

    num_kept = len(compounds)
    print(f"Kept {num_kept} out of {num_found} found structures", flush=True)

    ## Split dataset into train/val/test (80/10/10 split)
    # use fixed seed for reproducibility
    ds_train, ds_val, ds_test = split_molecules(
        ds, [0.8, 0.1, 0.1], torch.Generator().manual_seed(42)
    )

    train_compound_ids = {c[1] for c, _ in ds_train}
    val_compound_ids = {c[1] for c, _ in ds_val}
    test_compound_ids = {c[1] for c, _ in ds_test}
    print(
        f"{len(ds_train)} training samples",
        f"({len(train_compound_ids)}) molecules,",
        f"{len(ds_val)} validation samples",
        f"({len(val_compound_ids)}) molecules,",
        f"{len(ds_test)} test samples",
        f"({len(test_compound_ids)}) molecules",
        flush=True,
    )

    ## Build the model
    if args.model == "e3nn":
        ## Need to add one-hot encodings to the dataset
        ds_train = add_one_hot_encodings(ds_train)
        ds_val = add_one_hot_encodings(ds_val)
        ds_test = add_one_hot_encodings(ds_test)

        ## Load or calculate model parameters
        if args.model_params is None:
            model_params = calc_e3nn_model_info(ds_train, args.n_dist)
        elif os.path.isfile(args.model_params):
            model_params = pkl.load(open(args.model_params, "rb"))
        else:
            model_params = calc_e3nn_model_info(ds_train, args.n_dist)
            pkl.dump(model_params, open(args.model_params, "wb"))
        model = build_model_e3nn(
            100,
            *model_params[1:],
            node_attr=args.lig,
            dg=args.dg,
            neighbor_dist=args.n_dist,
            irreps_hidden=args.irr,
        )
        model_call = lambda model, d: model(d)

        ## Add lig labels as node attributes if requested
        if args.lig:
            ds_train = add_lig_labels(ds_train)
            ds_val = add_lig_labels(ds_val)
            ds_test = add_lig_labels(ds_test)

        for k, v in ds_train[0][1].items():
            try:
                print(k, v.shape, flush=True)
            except AttributeError as e:
                print(k, v, flush=True)

        ## Experiment configuration
        exp_configure = {
            "model": "e3nn",
            "n_atom_types": 100,
            "num_neighbors": model_params[1],
            "num_nodes": model_params[2],
            "lig": args.lig,
            "dg": args.dg,
            "neighbor_dist": args.n_dist,
            "irreps_hidden": args.irr,
        }
    elif args.model == "schnet":
        model = build_model_schnet(
            args.qm9,
            args.dg,
            args.qm9_target,
            args.rm_atomref,
            neighbor_dist=args.n_dist,
        )
        if args.dg:
            model_call = lambda model, d: model(d["z"], d["pos"], d["lig"])
        else:
            model_call = lambda model, d: model(d["z"], d["pos"])

        ## Experiment configuration
        exp_configure = {
            "model": "schnet",
            "dg": args.dg,
            "qm9": args.qm9,
            "qm9_target": args.qm9_target,
            "rm_atomref": args.rm_atomref,
            "neighbor_dist": args.n_dist,
        }
    elif args.model == "2d":
        model, exp_configure = build_model_2d(args.config)
        model_call = lambda model, d: torch.reshape(
            model(d["g"], d["g"].ndata["h"]), (-1, 1)
        )

        ## Update experiment configuration
        exp_configure.update({"model": "GAT"})
    else:
        raise ValueError(f"Unknown model type {args.model}.")

<<<<<<< HEAD
    return (exp_data, ds_train, ds_val, ds_test, model, model_call)
=======
    ## Common config info
    exp_configure.update(
        {
            "train_function": "utils.train",
            "run_script": "train.py",
            "continue": args.cont,
            "train_examples": len(ds_train),
            "val_examples": len(ds_val),
            "test_examples": len(ds_test),
            "batch_size": args.batch_size,
            "device": args.device,
        }
    )
    return (
        exp_affinities,
        ds_train,
        ds_val,
        ds_test,
        model,
        model_call,
        exp_configure,
    )
>>>>>>> 2b731abf


def main():
    args = get_args()
    print("hidden irreps:", args.irr, flush=True)
<<<<<<< HEAD
    exp_data, ds_train, ds_val, ds_test, model, model_call = init(args)
=======
    (
        exp_affinities,
        ds_train,
        ds_val,
        ds_test,
        model,
        model_call,
        exp_configure,
    ) = init(args)
>>>>>>> 2b731abf

    ## Load model weights as necessary
    if args.cont:
        start_epoch, wts_fn = find_most_recent(args.model_o)
        model.load_state_dict(torch.load(wts_fn))

        ## Update experiment configuration
        exp_configure.update({"wts_fn": wts_fn})

        ## Load error dicts
        if os.path.isfile(f"{args.model_o}/train_err.pkl"):
            train_loss = pkl.load(
                open(f"{args.model_o}/train_err.pkl", "rb")
            ).tolist()
        else:
            print("Couldn't find train loss file.", flush=True)
            train_loss = None
        if os.path.isfile(f"{args.model_o}/val_err.pkl"):
            val_loss = pkl.load(
                open(f"{args.model_o}/val_err.pkl", "rb")
            ).tolist()
        else:
            print("Couldn't find val loss file.", flush=True)
            val_loss = None
        if os.path.isfile(f"{args.model_o}/test_err.pkl"):
            test_loss = pkl.load(
                open(f"{args.model_o}/test_err.pkl", "rb")
            ).tolist()
        else:
            print("Couldn't find test loss file.", flush=True)
            test_loss = None

        ## Need to add 1 to start_epoch bc the found idx is the last epoch
        ##  successfully trained, not the one we want to start at
        start_epoch += 1
    else:
        start_epoch = 0
        train_loss = None
        val_loss = None
        test_loss = None

<<<<<<< HEAD
    ## Set up the loss function
    if (args.loss is None) or (args.loss.lower() == "step"):
        loss_func = MSELoss(args.loss)
        lt = "standard" if args.loss is None else args.loss.lower()
        print(f"Using {lt} MSE loss", flush=True)
    elif "uncertainty" in args.loss.lower():
        keep_sq = "sq" in args.loss.lower()
        loss_func = GaussianNLLLoss(keep_sq, args.sq)
        print(
            f"Using Gaussian NLL loss with{'out'*(not keep_sq)}",
            "semiquant values",
            flush=True,
=======
    ## Update experiment configuration
    exp_configure.update({"start_epoch": start_epoch})

    ## Start wandb
    if args.wandb:
        import wandb

        ## Get project name
        if args.proj:
            project_name = args.proj
        else:
            project_name = f"train-{args.model}"
        wandb_init(
            project_name, args.name, exp_configure, [ds_train, ds_val, ds_test]
>>>>>>> 2b731abf
        )

    ## Train the model
    model, train_loss, val_loss, test_loss = train(
        model,
        ds_train,
        ds_val,
        ds_test,
        exp_data,
        args.n_epochs,
        torch.device(args.device),
        model_call,
        loss_func,
        args.model_o,
        args.lr,
        start_epoch,
        train_loss,
        val_loss,
        test_loss,
        args.wandb,
        args.batch_size,
    )

    if args.wandb:
        wandb.finish()

    ## Plot loss
    if args.plot_o is not None:
        plot_loss(
            train_loss.mean(axis=1),
            val_loss.mean(axis=1),
            test_loss.mean(axis=1),
            args.plot_o,
        )


if __name__ == "__main__":
    main()<|MERGE_RESOLUTION|>--- conflicted
+++ resolved
@@ -31,15 +31,15 @@
 from torch_geometric.nn import SchNet
 from torch_geometric.datasets import QM9
 
-<<<<<<< HEAD
-sys.path.append(f"{os.path.dirname(os.path.abspath(__file__))}/../")
-from covid_moonshot_ml.data.dataset import DockedDataset
-from covid_moonshot_ml.nn import E3NNBind, SchNetBind, MSELoss, GaussianNLLLoss
-=======
 sys.path.append(os.path.dirname(os.path.dirname(os.path.abspath(__file__))))
 from covid_moonshot_ml.data.dataset import DockedDataset, GraphDataset
-from covid_moonshot_ml.nn import E3NNBind, GAT, SchNetBind
->>>>>>> 2b731abf
+from covid_moonshot_ml.nn import (
+    E3NNBind,
+    GAT,
+    SchNetBind,
+    MSELoss,
+    GaussianNLLLoss,
+)
 from covid_moonshot_ml.schema import ExperimentalCompoundDataUpdate
 from covid_moonshot_ml.utils import (
     calc_e3nn_model_info,
@@ -95,9 +95,9 @@
     return ds
 
 
-def load_affinities(fn, achiral=False, return_compounds=False):
-    """
-    Load binding affinities from JSON file of
+def load_exp_data(fn, achiral=False, return_compounds=False):
+    """
+    Load all experimental data from JSON file of
     schema.ExperimentalCompoundDataUpdate.
 
     Parameters
@@ -107,12 +107,12 @@
     achiral : bool, default=False
         Whether to only take achiral molecules
     return_compounds : bool, default=False
-        Whether to return the compounds in addition to the pIC50 values
+        Whether to return the compounds in addition to the experimental data
 
     Returns
     -------
-    dict[str->float]
-        Dictionary mapping coumpound id to experimental pIC50 value
+    dict[str->dict]
+        Dictionary mapping coumpound id to experimental data
     List[ExperimentalCompoundData], optional
         List of experimental compound data objects, only returned if
         `return_compounds` is True
@@ -122,24 +122,27 @@
     exp_compounds = ExperimentalCompoundDataUpdate(
         **json.load(open(fn, "r"))
     ).compounds
-    exp_compounds = [
-        c for c in exp_compounds if ((not achiral) or (c.achiral and achiral))
-    ]
-
-    affinity_dict = {
-        c.compound_id: c.experimental_data["pIC50"]
+    exp_compounds = [c for c in exp_compounds if c.achiral == achiral]
+
+    exp_dict = {
+        c.compound_id: c.experimental_data
         for c in exp_compounds
-        if "pIC50" in c.experimental_data
+        if (
+            ("pIC50" in c.experimental_data)
+            and (not np.isnan(c.experimental_data["pIC50"]))
+            and ("pIC50_range" in c.experimental_data)
+            and (not np.isnan(c.experimental_data["pIC50_range"]))
+            and ("pIC50_stderr" in c.experimental_data)
+            and (not np.isnan(c.experimental_data["pIC50_stderr"]))
+        )
     }
 
     if return_compounds:
         ## Filter compounds
-        exp_compounds = [
-            c for c in exp_compounds if c.compound_id in affinity_dict
-        ]
-        return affinity_dict, exp_compounds
+        exp_compounds = [c for c in exp_compounds if c.compound_id in exp_dict]
+        return exp_dict, exp_compounds
     else:
-        return affinity_dict
+        return exp_dict
 
 
 def build_model_2d(config_fn):
@@ -175,35 +178,6 @@
     )
 
     return model, exp_configure
-
-
-def load_exp_data(fn, achiral=True):
-    """
-    Load all experimental data from JSON file of
-    schema.ExperimentalCompoundDataUpdate.
-
-    Parameters
-    ----------
-    fn : str
-        Path to JSON file
-    achiral : bool, default=True
-        Whether to only take achiral molecules
-
-    Returns
-    -------
-    dict[str->dict]
-        Dictionary mapping coumpound id to experimental data
-    """
-    ## Load all compounds with experimental data and filter to only achiral
-    ##  molecules (to start)
-    exp_compounds = ExperimentalCompoundDataUpdate(
-        **json.load(open(fn, "r"))
-    ).compounds
-    exp_compounds = [c for c in exp_compounds if c.achiral == achiral]
-
-    exp_dict = {c.compound_id: c.experimental_data for c in exp_compounds}
-
-    return exp_dict
 
 
 def build_model_e3nn(
@@ -495,14 +469,15 @@
         help="Learning rate for Adam optimizer (defaults to 1e-4).",
     )
     parser.add_argument(
-<<<<<<< HEAD
         "-loss",
         help="Loss type. Options are [step, uncertainty, uncertainty_sq].",
     )
     parser.add_argument(
-        "-sq", help="Value to fill in for uncertainty of semiquantitative data."
-    )
-=======
+        "-sq",
+        type=float,
+        help="Value to fill in for uncertainty of semiquantitative data.",
+    )
+    parser.add_argument(
         "-b", "--batch_size", type=int, default=1, help="Training batch size."
     )
 
@@ -512,7 +487,6 @@
     )
     parser.add_argument("-proj", help="WandB project name.")
     parser.add_argument("-name", help="WandB run name.")
->>>>>>> 2b731abf
 
     return parser.parse_args()
 
@@ -551,16 +525,10 @@
             compound_id_dict[compound_id] = [xtal_structure]
 
     if rank:
-<<<<<<< HEAD
         exp_data = None
-    else:
-        ## Load the experimental affinities
-        exp_data = load_exp_data(args.exp)
-=======
-        exp_affinities = None
     elif args.model == "2d":
         ## Load the experimental compounds
-        exp_affinities, exp_compounds = load_affinities(
+        exp_data, exp_compounds = load_exp_data(
             args.exp, achiral=args.achiral, return_compounds=True
         )
 
@@ -597,12 +565,14 @@
         print("Loaded from cache", flush=True)
 
         ## Still need to load the experimental affinities
-        exp_affinities, exp_compounds = load_affinities(
+        exp_data, exp_compounds = load_exp_data(
             args.exp, achiral=args.achiral, return_compounds=True
         )
     else:
+        ### TODO: pick up here, need to modify DockedDataset to deal with
+        ###  all the values in exp_data
         ## Load the experimental affinities
-        exp_affinities, exp_compounds = load_affinities(
+        exp_data, exp_compounds = load_exp_data(
             args.exp, achiral=args.achiral, return_compounds=True
         )
 
@@ -615,13 +585,12 @@
                 smiles_dict[(xtal_structure, c.compound_id)] = c.smiles
 
         ## Make dict to access experimental compound data
-        affinity_dict = {}
-        for compound_id, pic50 in exp_affinities.items():
+        exp_data_dict = {}
+        for compound_id, d in exp_data.items():
             if compound_id not in compound_id_dict:
                 continue
             for xtal_structure in compound_id_dict[compound_id]:
-                affinity_dict[(xtal_structure, compound_id)] = pic50
->>>>>>> 2b731abf
+                exp_data_dict[(xtal_structure, compound_id)] = d
 
         ## Trim docked structures and filenames to remove compounds that don't have
         ##  experimental data
@@ -631,7 +600,12 @@
 
         ## Build extra info dict
         extra_dict = {
-            compound: {"smiles": smiles, "pic50": affinity_dict[compound]}
+            compound: {
+                "smiles": smiles,
+                "pIC50": exp_data_dict[compound]["pIC50"],
+                "pIC50_range": exp_data_dict[compound]["pIC50_range"],
+                "pIC50_stderr": exp_data_dict[compound]["pIC50_stderr"],
+            }
             for compound, smiles in smiles_dict.items()
         }
 
@@ -751,9 +725,6 @@
     else:
         raise ValueError(f"Unknown model type {args.model}.")
 
-<<<<<<< HEAD
-    return (exp_data, ds_train, ds_val, ds_test, model, model_call)
-=======
     ## Common config info
     exp_configure.update(
         {
@@ -768,7 +739,7 @@
         }
     )
     return (
-        exp_affinities,
+        exp_data,
         ds_train,
         ds_val,
         ds_test,
@@ -776,17 +747,13 @@
         model_call,
         exp_configure,
     )
->>>>>>> 2b731abf
 
 
 def main():
     args = get_args()
     print("hidden irreps:", args.irr, flush=True)
-<<<<<<< HEAD
-    exp_data, ds_train, ds_val, ds_test, model, model_call = init(args)
-=======
     (
-        exp_affinities,
+        exp_data,
         ds_train,
         ds_val,
         ds_test,
@@ -794,7 +761,6 @@
         model_call,
         exp_configure,
     ) = init(args)
->>>>>>> 2b731abf
 
     ## Load model weights as necessary
     if args.cont:
@@ -836,7 +802,9 @@
         val_loss = None
         test_loss = None
 
-<<<<<<< HEAD
+    ## Update experiment configuration
+    exp_configure.update({"start_epoch": start_epoch})
+
     ## Set up the loss function
     if (args.loss is None) or (args.loss.lower() == "step"):
         loss_func = MSELoss(args.loss)
@@ -849,9 +817,11 @@
             f"Using Gaussian NLL loss with{'out'*(not keep_sq)}",
             "semiquant values",
             flush=True,
-=======
-    ## Update experiment configuration
-    exp_configure.update({"start_epoch": start_epoch})
+        )
+
+    print("sq", args.sq, flush=True)
+    loss_str = args.loss.lower() if args.loss else "mse"
+    exp_configure.update({"loss_func": loss_str, "sq": args.sq})
 
     ## Start wandb
     if args.wandb:
@@ -864,7 +834,6 @@
             project_name = f"train-{args.model}"
         wandb_init(
             project_name, args.name, exp_configure, [ds_train, ds_val, ds_test]
->>>>>>> 2b731abf
         )
 
     ## Train the model
