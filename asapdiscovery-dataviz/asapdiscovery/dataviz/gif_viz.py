--- conflicted
+++ resolved
@@ -82,13 +82,9 @@
         False, description="Whether to only generate static views"
     )
     zoom_view: bool = Field(
-<<<<<<< HEAD
-        False, description="Whether to zoom into the binding site on final output visualization")
-=======
         False,
         description="Whether to zoom into the binding site on final output visualization",
     )
->>>>>>> 7ecb8347
     start: PositiveInt = Field(
         1800,
         description="Start frame - if not defined, will default to last 10% of default trajectory settings",
@@ -290,10 +286,6 @@
 
         # Process the trajectory in a temporary directory
         from pygifsicle import gifsicle
-<<<<<<< HEAD
-=======
-
->>>>>>> 7ecb8347
         if zoom_view:
             p.cmd.zoom("binding_site")
         # now make the movie.
