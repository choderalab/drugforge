from __future__ import annotations

<<<<<<< HEAD
from pathlib import Path
from typing import Optional, Any, Union
=======
from pydantic.v1 import BaseModel, Field
>>>>>>> f9275870

from openeye import oechem
from pydantic.v1 import Field, root_validator

from asapdiscovery.data.schema.complex import ComplexBase, Complex
from asapdiscovery.data.schema.ligand import Ligand
from asapdiscovery.data.backend.openeye import (oedu_to_bytes64,
                                                bytes64_to_oedu,
                                                load_openeye_design_unit,
                                                save_openeye_design_unit,
                                                split_openeye_design_unit,
                                                openeye_perceive_residues,
                                                save_openeye_pdb)
from asapdiscovery.data.schema.identifiers import TargetIdentifiers
from asapdiscovery.data.schema.schema_base import DataModelAbstractBase, DataStorageType, schema_dict_get_val_overload


class PreppedTarget(DataModelAbstractBase):
    """
    Schema for a PreppedTarget, wrapper around an OpenEye Design Unit
    """

    target_name: str = Field(None, description="The name of the target")

    ids: Optional[TargetIdentifiers] = Field(
        None,
        description="TargetIdentifiers Schema for identifiers associated with this target",
    )

    data: bytes = Field(
        "",
        description="OpenEye oedu file stored as a bytes object **encoded in base64** to hold internal data state",
        repr=False,
    )
    data_format: DataStorageType = Field(
        DataStorageType.b64oedu,
        description="Enum describing the data storage method",
        allow_mutation=False,
    )
    target_hash: str = Field(
        ...,
        description="A unique reproducible hash based on the contents of the pdb file which created the target.",
        allow_mutation=False,
    )

    crystal_symmetry: Optional[Any] = Field(
        None,
        description="bounding box of the target, lost in oedu conversion so can be saved as attribute.",
    )

    @root_validator(pre=True)
    @classmethod
    def _validate_at_least_one_id(cls, v):
        # simpler as we never need to pop attrs off the serialised representation.
        ids = v.get("ids")
        compound_name = v.get("target_name")
        # check if all the identifiers are None
        if compound_name is None:
            if ids is None or all([not v for v in schema_dict_get_val_overload(ids)]):
                raise ValueError(
                    "At least one identifier must be provide, or target_name must be provided"
                )
        return v

    @classmethod
    def from_oedu(cls, oedu: oechem.OEDesignUnit, **kwargs) -> "PreppedTarget":
        kwargs.pop("data", None)
        oedu_bytes = oedu_to_bytes64(oedu)
        return cls(data=oedu_bytes, **kwargs)

    def to_oedu(self) -> oechem.OEDesignUnit:
        return bytes64_to_oedu(self.data)

    @classmethod
    def from_oedu_file(cls, oedu_file: Union[str, Path], **kwargs) -> "PreppedTarget":
        kwargs.pop("data", None)
        oedu = load_openeye_design_unit(oedu_file)
        return cls.from_oedu(oedu=oedu, **kwargs)

    def to_oedu_file(self, filename: Union[str, Path]) -> None:
        oedu = self.to_oedu()
        save_openeye_design_unit(oedu, filename)

    def to_pdb_file(self, filename: str):
        """
        Write the prepared target receptor to PDB file using openeye.
        Parameters
        ----------
        filename: The name of the pdb file the target should be writen to.
        """
        oedu = self.to_oedu()
        _, oe_receptor, _ = split_openeye_design_unit(du=oedu)
        # As advised by Alex <https://github.com/choderalab/asapdiscovery/pull/608#discussion_r1388067468>
        openeye_perceive_residues(oe_receptor)
        save_openeye_pdb(oe_receptor, pdb_fn=filename)

    @property
    def hash(self):
        """Create a hash based on the pdb file contents"""
        import hashlib

        return hashlib.sha256(self.data).hexdigest()

class PreppedComplex(ComplexBase):
    """
    Schema for a Complex, containing both a PreppedTarget and Ligand
    In this case the PreppedTarget contains the protein and ligand.
    """

    target: PreppedTarget = Field(description="PreppedTarget schema object")
    ligand: Ligand = Field(description="Ligand schema object")

    # Overload from base class to check target and ligand individually
    def data_equal(self, other: PreppedComplex):
        return self.target.data_equal(other.target) and self.ligand.data_equal(
            other.ligand
        )

    @classmethod
    def from_oedu(
        cls, oedu: oechem.OEDesignUnit, target_kwargs={}, ligand_kwargs={}
    ) -> PreppedComplex:
        prepped_target = PreppedTarget.from_oedu(oedu, **target_kwargs)
        lig_oemol = oechem.OEMol()
        oedu.GetLigand(lig_oemol)
        return cls(
            target=prepped_target,
            ligand=Ligand.from_oemol(lig_oemol, **ligand_kwargs),
        )

    @classmethod
    def from_oedu_file(cls, oedu_file: str | Path, **kwargs) -> PreppedComplex:
        oedu = load_openeye_design_unit(oedu_file)
        return cls.from_oedu(oedu=oedu, **kwargs)

    @classmethod
    def from_complex(cls, complex: Complex, prep_kwargs={}) -> PreppedComplex:
        """
        Create a PreppedComplex from a Complex by running ProteinPrepper
        on the combined oemol of the complex

        Parameters
        ----------
        complex : Complex
            Complex to create PreppedComplex from
        prep_kwargs : dict
            Keyword arguments to pass to ProteinPrepper

        Returns
        -------
        PreppedComplex
            PreppedComplex object
        """
        # use local import here to avoid circular imports
        from asapdiscovery.modeling.protein_prep import ProteinPrepper

        # overwrite ligand_chain with ligand_chain from complex if it exists
        prep_kwargs.pop("ligand_chain", None)
        prep_kwargs["ligand_chain"] = complex.ligand_chain
        prepped_complexs = ProteinPrepper(**prep_kwargs).prep(inputs=[complex])
        return prepped_complexs[0]

    @property
    def hash(self):
        # Using the target_hash instead hashing the OEDU bytes because prepping is stochastic
        return f"{self.target.target_hash}+{self.ligand.fixed_inchikey}"
<|MERGE_RESOLUTION|>--- conflicted
+++ resolved
@@ -1,26 +1,28 @@
 from __future__ import annotations
 
-<<<<<<< HEAD
 from pathlib import Path
 from typing import Optional, Any, Union
-=======
-from pydantic.v1 import BaseModel, Field
->>>>>>> f9275870
 
 from openeye import oechem
-from pydantic.v1 import Field, root_validator
+from pydantic import Field, model_validator
 
 from asapdiscovery.data.schema.complex import ComplexBase, Complex
 from asapdiscovery.data.schema.ligand import Ligand
-from asapdiscovery.data.backend.openeye import (oedu_to_bytes64,
-                                                bytes64_to_oedu,
-                                                load_openeye_design_unit,
-                                                save_openeye_design_unit,
-                                                split_openeye_design_unit,
-                                                openeye_perceive_residues,
-                                                save_openeye_pdb)
+from asapdiscovery.data.backend.openeye import (
+    oedu_to_bytes64,
+    bytes64_to_oedu,
+    load_openeye_design_unit,
+    save_openeye_design_unit,
+    split_openeye_design_unit,
+    openeye_perceive_residues,
+    save_openeye_pdb,
+)
 from asapdiscovery.data.schema.identifiers import TargetIdentifiers
-from asapdiscovery.data.schema.schema_base import DataModelAbstractBase, DataStorageType, schema_dict_get_val_overload
+from asapdiscovery.data.schema.schema_base import (
+    DataModelAbstractBase,
+    DataStorageType,
+    schema_dict_get_val_overload,
+)
 
 
 class PreppedTarget(DataModelAbstractBase):
@@ -56,7 +58,7 @@
         description="bounding box of the target, lost in oedu conversion so can be saved as attribute.",
     )
 
-    @root_validator(pre=True)
+    @model_validator(mode="before")
     @classmethod
     def _validate_at_least_one_id(cls, v):
         # simpler as we never need to pop attrs off the serialised representation.
@@ -108,6 +110,7 @@
         import hashlib
 
         return hashlib.sha256(self.data).hexdigest()
+
 
 class PreppedComplex(ComplexBase):
     """
@@ -171,4 +174,4 @@
     @property
     def hash(self):
         # Using the target_hash instead hashing the OEDU bytes because prepping is stochastic
-        return f"{self.target.target_hash}+{self.ligand.fixed_inchikey}"
+        return f"{self.target.target_hash}+{self.ligand.fixed_inchikey}"