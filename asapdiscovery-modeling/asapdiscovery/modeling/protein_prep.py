import abc
import logging
import warnings
from pathlib import Path
from typing import TYPE_CHECKING, Literal, Optional, Union

import dask
import yaml
from asapdiscovery.data.backend.openeye import oechem
from asapdiscovery.data.schema.complex import Complex
from asapdiscovery.modeling.schema import PreppedComplex, PreppedTarget
from asapdiscovery.data.schema.ligand import Ligand
from asapdiscovery.data.util.dask_utils import (
    FailureMode,
    actualise_dask_delayed_iterable,
)
from asapdiscovery.data.util.stringenum import StringEnum
from asapdiscovery.data.util.utils import seqres_to_res_list
from asapdiscovery.modeling.modeling import (
    make_design_unit,
    mutate_residues,
    spruce_protein,
    superpose_molecule,
)
<<<<<<< HEAD
=======
from asapdiscovery.data.backend.openeye import split_openeye_design_unit
>>>>>>> 07deef87
from pydantic.v1 import BaseModel, Field

if TYPE_CHECKING:
    from distributed import Client

logger = logging.getLogger(__name__)


class CacheType(StringEnum):
    """
    Enum for cache types.
    """

    DesignUnit = "DesignUnit"
    JSON = "JSON"


class ProteinPrepperBase(BaseModel):
    """
    Base class for protein preppers.
    """

    prepper_type: Literal["ProteinPrepperBase"] = Field(
        "ProteinPrepperBase", description="The type of prepper to use"
    )

    class Config:
        arbitrary_types_allowed = True

    @abc.abstractmethod
    def _prep(self, inputs: list[Complex]) -> list[PreppedComplex]: ...

    @staticmethod
    def _gather_new_tasks(
        complex_to_prep: list[Complex], cached_complexs: list[PreppedComplex]
    ) -> tuple[list[Complex], list[PreppedComplex]]:
        """
        For a set of complexs we want to prep gather a list of tasks to do removing complexs that have already
        been prepped and are in the cache.
        Parameters
        ----------
        complex_to_prep: The list of complexs we want to perform prep on.
        cached_complexs: The list of PreppedComplexs found in the cache which can be reused.

        Returns
        -------
            A tuple of two lists, the first contains the complexs which should be prepped and the second contains
            the PreppedComplex from the cache which should be reused.
        """
        cached_by_hash = {comp.hash: comp for comp in cached_complexs}
        # gather outputs which are in the cache
        cached_outputs = [
            cached_by_hash[inp.hash]
            for inp in complex_to_prep
            if inp.hash in cached_by_hash
        ]
        if cached_outputs:
            to_prep = [inp for inp in complex_to_prep if inp.hash not in cached_by_hash]
        else:
            to_prep = complex_to_prep

        return to_prep, cached_outputs

    def prep(
        self,
        inputs: list[Complex],
        use_dask: bool = False,
        dask_client: Optional["Client"] = None,
        failure_mode: FailureMode = FailureMode.SKIP,
        cache_dir: Optional[str] = None,
        use_only_cache: bool = False,
    ) -> list[PreppedComplex]:
        """
        Prepare the list of input receptor ligand complexs re-using any found in the cache.
        Parameters
        ----------
        inputs: The list of complexs to prepare.
        use_dask: If dask should be used to distribute the jobs.
        dask_client: The dask client that should be used to submit the jobs.
        failure_mode: The failure mode for dask. Can be 'raise' or 'skip'.
        cache_dir: The directory of previously cached PreppedComplexs which can be reused.

        Note
        ----
            Newly prepared structures are not cached automatically, call `cache` to store the results.

        Returns
        -------
            A list of prepared complexes.
        """
        all_outputs = []

        if cache_dir is not None:
            # make cache if it doesn't exist
            Path(cache_dir).mkdir(exist_ok=True, parents=True)
            cached_complexs = ProteinPrepperBase.load_cache(cache_dir=cache_dir)
            # workout what we can reuse
            if cached_complexs:
                logger.info(
                    f"Loaded {len(cached_complexs)} cached structures from: {cache_dir}."
                )
                # reduce the number of tasks using any possible cached structures
                inputs, cached_outputs = ProteinPrepperBase._gather_new_tasks(
                    complex_to_prep=inputs, cached_complexs=cached_complexs
                )
                if use_only_cache:
                    if inputs:
                        logger.warning(
                            f"Disregarding {len(inputs)} structures which could not be found in the cache."
                        )
                        inputs = None

                if cached_outputs:
                    logger.info(
                        f"Matched {len(cached_outputs)} cached structures which will be reused."
                    )
                    all_outputs.extend(cached_outputs)

        # check if we have something to run
        if inputs:
            logger.info(f"Prepping {len(inputs)} complexes")

            if use_dask:
                delayed_outputs = []
                for inp in inputs:
                    out = dask.delayed(self._prep)(inputs=[inp])
                    delayed_outputs.append(out[0])  # flatten
                outputs = actualise_dask_delayed_iterable(
                    delayed_outputs, dask_client, errors=failure_mode
                )  # skip here as some complexes may fail for various reasons
            else:
                outputs = self._prep(inputs=inputs, failure_mode=failure_mode)

            outputs = [o for o in outputs if o is not None]
            # save the newly calculated outputs
            all_outputs.extend(outputs)

        if len(all_outputs) == 0:
            raise ValueError(
                "No complexes were successfully prepped, likely that nothing was passed in, cache was mis-specified or cache was empty."
            )
        return all_outputs

    @abc.abstractmethod
    def provenance(self) -> dict[str, str]: ...

    @staticmethod
    def cache(
        prepped_complexes: list[PreppedComplex],
        cache_dir: Union[str, Path],
    ) -> None:
        """
        Cache the list of PreppedComplex in its own folder. Each is saved as a JSON, oedu PDB and ligand SDF for vis.

        Args:
        """
        cache_dir = Path(cache_dir)
        if not cache_dir.exists():
            cache_dir.mkdir(parents=True)

        for pc in prepped_complexes:
            # create a folder for the complex data if its not already present
            complex_folder = cache_dir.joinpath(pc.unique_name)
            if not complex_folder.exists():
                complex_folder.mkdir(parents=True, exist_ok=True)
                pc.to_json_file(
                    complex_folder.joinpath(pc.target.target_name + ".json")
                )
                pc.target.to_oedu_file(
                    complex_folder.joinpath(pc.target.target_name + ".oedu")
                )
                pc.target.to_pdb_file(
                    complex_folder.joinpath(pc.target.target_name + ".pdb")
                )
                pc.ligand.to_sdf(
                    complex_folder.joinpath(pc.ligand.compound_name + ".sdf")
                )

    @staticmethod
    def load_cache(
        cache_dir: Union[str, Path],
    ) -> list[PreppedComplex]:
        """
        Load a set of cached PreppedComplexes which can be reused.
        """
        if not (cache_dir := Path(cache_dir)).exists():
            raise ValueError(f"Cache directory {cache_dir} does not exist.")

        prepped_complexes = []
        for complex_file in cache_dir.rglob("*.json"):
            prepped_complexes.append(PreppedComplex.from_json_file(complex_file))

        return prepped_complexes


class ProteinPrepper(ProteinPrepperBase):
    """
    Protein prepper class that uses OESpruce to prepare a protein for docking.
    """

    prepper_type: Literal["ProteinPrepper"] = Field(
        "ProteinPrepper", description="The type of prepper to use"
    )

    align: Optional[Complex] = Field(
        None, description="Reference structure to align to."
    )
    ref_chain: Optional[str] = Field(
        None, description="Chain ID to align to in reference structure"
    )
    active_site_chain: Optional[str] = Field(
        None,
        description="Active site chain ID to align to ref_chain in reference structure",
    )
    seqres_yaml: Optional[Path] = Field(
        None, description="Path to seqres yaml to mutate to."
    )
    loop_db: Optional[Path] = Field(
        None, description="Path to loop database to use for prepping"
    )
    oe_active_site_residue: Optional[str] = Field(
        None, description="OE formatted string of active site residue to use"
    )

    def _prep(self, inputs: list[Complex], failure_mode="skip") -> list[PreppedComplex]:
        """
        Prepares a series of proteins for docking using OESpruce.
        """
        prepped_complexes = []
        for complex_target in inputs:

            logger.debug(
                f"Prepping complex: {complex_target.target.target_name} - {complex_target.ligand.compound_name}"
            )
            try:
                # load protein
                prot = complex_target.to_combined_oemol()

                if self.align:
                    prot, _ = superpose_molecule(
                        self.align.to_combined_oemol(),
                        prot,
                        self.ref_chain,
                        self.active_site_chain,
                    )

                # mutate residues
                if self.seqres_yaml:
                    with open(self.seqres_yaml) as f:
                        seqres_dict = yaml.safe_load(f)
                    if "SEQRES" not in seqres_dict:
                        raise ValueError("No SEQRES found in YAML")
                    seqres = seqres_dict["SEQRES"]
                    res_list = seqres_to_res_list(seqres)
                    prot = mutate_residues(prot, res_list, place_h=True)
                    protein_sequence = " ".join(res_list)
                else:
                    seqres = None
                    protein_sequence = None

                # spruce protein
                success, spruce_error_message, spruced = spruce_protein(
                    initial_prot=prot,
                    protein_sequence=protein_sequence,
                    loop_db=self.loop_db,
                )

                if not success:
                    raise ValueError(
                        f"Prep failed, with error message: {spruce_error_message}"
                    )

                success, du = make_design_unit(
                    spruced,
                    site_residue=self.oe_active_site_residue,
                    protein_sequence=protein_sequence,
                )
                if not success:
                    raise ValueError("Failed to make design unit.")

                prepped_target = PreppedTarget.from_oedu(
                    du,
                    ids=complex_target.target.ids,
                    target_name=complex_target.target.target_name,
                    ligand_chain=complex_target.ligand_chain,
                    target_hash=complex_target.target.hash,
                )
                # we need the ligand at the new translated coordinates
                translated_oemol, _, _ = split_openeye_design_unit(du=du)
                translated_lig = Ligand.from_oemol(
                    translated_oemol, **complex_target.ligand.dict(exclude={"data"})
                )
                pc = PreppedComplex(target=prepped_target, ligand=translated_lig)
                pc.target.crystal_symmetry = complex_target.target.crystal_symmetry

                prepped_complexes.append(pc)

            except Exception as e:
                if failure_mode == "skip":
                    logger.error(
                        f"Failed to prep complex: {complex_target.target.target_name} - {e}"
                    )
                elif failure_mode == "raise":
                    raise e
                else:
                    raise ValueError(
                        f"Unknown error mode: {failure_mode}, must be 'skip' or 'raise'"
                    )

        return prepped_complexes

    def provenance(self) -> dict[str, str]:
        return {
            "prepper_type": self.prepper_type,
            "oechem": oechem.OEChemGetVersion(),
            "oespruce": oechem.OESpruceGetVersion(),
        }


class LigandTransferProteinPrepper(ProteinPrepper):
    """
    Protein prepper class that uses OESpruce to prepare a protein for docking.
    Creates a design unit by
    1) first prepping the protein,
    2) aligning it to the reference complex,
    3) then copying the ligand from the reference to the prepped protein.
    """

    prepper_type: Literal["ProteinPrepper"] = Field(
        "LigandTransferProteinPrepper", description="The type of prepper to use"
    )

    reference_complexes: list[Complex] = Field(
        ..., description="A list of reference complexes to transfer ligands from."
    )

    ref_chain: Optional[str] = Field("A", description="Reference chain ID to align to.")

    active_site_chain: Optional[str] = Field(
        "A", description="Chain ID to align to reference."
    )
    seqres_yaml: Optional[Path] = Field(
        None, description="Path to seqres yaml to mutate to."
    )
    loop_db: Optional[Path] = Field(
        None, description="Path to loop database to use for prepping"
    )

    def _prep(self, inputs: list[Complex], failure_mode="skip") -> list[PreppedComplex]:
        """
        Prepares a series of proteins for docking using OESpruce.
        """
        prepped_complexes = []
        for complex in inputs:
            logger.debug(f"Prepping {complex.target.target_name}")
            # load protein
            prot = complex.target.to_oemol()

            # mutate residues
            if self.seqres_yaml:
                with open(self.seqres_yaml) as f:
                    seqres_dict = yaml.safe_load(f)
                if "SEQRES" not in seqres_dict:
                    raise ValueError("No SEQRES found in YAML")
                seqres = seqres_dict["SEQRES"]
                res_list = seqres_to_res_list(seqres)
                prot = mutate_residues(prot, res_list, place_h=True)
                protein_sequence = " ".join(res_list)
            else:
                seqres = None
                protein_sequence = None

            # spruce protein
            success, spruce_error_message, spruced = spruce_protein(
                initial_prot=prot,
                protein_sequence=protein_sequence,
                loop_db=self.loop_db,
            )

            if not success:
                raise ValueError(
                    f"Prep failed, with error message: {spruce_error_message}"
                )

            # For each reference complex, align and transfer the ligand to the prepped protein
            logger.debug(
                f"Prepping with ligands from {len(self.reference_complexes)} reference complexes"
            )
            for complex_ref in self.reference_complexes:
                logger.debug(f"Reference complex: {complex_ref.target.target_name}")
                aligned, _ = superpose_molecule(
                    complex_ref.to_combined_oemol(),
                    spruced,
                    self.ref_chain,
                    self.active_site_chain,
                )

                ligand = complex_ref.ligand.to_oemol()

                from asapdiscovery.modeling.modeling import make_du_from_new_lig

                success, du = make_du_from_new_lig(
                    aligned,
                    ligand,
                )
                if not success:
                    warnings.warn(
                        f"Failed to make design unit for target {complex.target.target_name} and complex {complex_ref.unique_name}."
                    )
                    continue

                from asapdiscovery.data.backend.openeye import oedocking

                success = oedocking.OEMakeReceptor(du)

                if not success:
                    warnings.warn(
                        f"Made design unit, but failed to make receptor for target {complex.target.target_name} "
                        f"and complex {complex.unique_name}."
                    )
                    continue

                prepped_target = PreppedTarget.from_oedu(
                    du,
                    ids=complex.target.ids,
                    target_name=complex.target.target_name,
                    ligand_chain=self.active_site_chain,
                    target_hash=complex_ref.hash,
                )
                # we need the ligand at the new translated coordinates
                translated_oemol, _, _ = split_openeye_design_unit(du=du)
                translated_lig = Ligand.from_oemol(
                    translated_oemol, **complex_ref.ligand.dict(exclude={"data"})
                )
                pc = PreppedComplex(target=prepped_target, ligand=translated_lig)
                prepped_complexes.append(pc)

        return prepped_complexes<|MERGE_RESOLUTION|>--- conflicted
+++ resolved
@@ -22,10 +22,7 @@
     spruce_protein,
     superpose_molecule,
 )
-<<<<<<< HEAD
-=======
 from asapdiscovery.data.backend.openeye import split_openeye_design_unit
->>>>>>> 07deef87
 from pydantic.v1 import BaseModel, Field
 
 if TYPE_CHECKING:
